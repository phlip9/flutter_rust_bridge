use std::iter::FromIterator;

use super::DartAbi;
use super::MessagePort;
pub use crate::wasm_bindgen_src::transfer::*;
use crate::DartSafe;
use crate::Opaque;
pub use js_sys;
pub use js_sys::Array as JsArray;
use js_sys::*;
<<<<<<< HEAD
use std::iter::FromIterator;
use std::thread::ThreadId;
=======
>>>>>>> e2d459ed
pub use wasm_bindgen;
pub use wasm_bindgen::closure::Closure;
pub use wasm_bindgen::prelude::*;
pub use wasm_bindgen::JsCast;
use web_sys::BroadcastChannel;

<<<<<<< HEAD
use crate::support;
pub use crate::wasm_bindgen_src::transfer::*;
=======
pub trait IntoDart {
    fn into_dart(self) -> DartAbi;
}
>>>>>>> e2d459ed

pub trait IntoDartExceptPrimitive: IntoDart {}
impl IntoDartExceptPrimitive for JsValue {}
impl<T: DartSafe> IntoDartExceptPrimitive for Opaque<T> {}
impl IntoDartExceptPrimitive for String {}
impl<T: IntoDart> IntoDartExceptPrimitive for Option<T> {}

impl IntoDart for () {
    #[inline]
    fn into_dart(self) -> DartAbi {
        JsValue::undefined()
    }
}
#[cfg(feature = "chrono")]
impl IntoDart for chrono::DateTime<chrono::Utc> {
    #[inline]
    fn into_dart(self) -> DartAbi {
        self.timestamp_millis().into_dart()
    }
}
#[cfg(feature = "chrono")]
impl IntoDart for chrono::DateTime<chrono::Local> {
    #[inline]
    fn into_dart(self) -> DartAbi {
        chrono::DateTime::<chrono::Utc>::from(self)
            .timestamp_millis()
            .into_dart()
    }
}
#[cfg(feature = "chrono")]
impl IntoDart for chrono::NaiveDateTime {
    #[inline]
    fn into_dart(self) -> DartAbi {
        self.timestamp_millis().into_dart()
    }
}
#[cfg(feature = "chrono")]
impl IntoDart for chrono::Duration {
    #[inline]
    fn into_dart(self) -> DartAbi {
        self.num_milliseconds().into_dart()
    }
}

#[cfg(feature = "uuid")]
impl IntoDart for uuid::Uuid {
    #[inline]
    fn into_dart(self) -> DartAbi {
        self.as_bytes().to_vec().into_dart()
    }
}

#[cfg(feature = "uuid")]
impl IntoDart for Vec<uuid::Uuid> {
    #[inline]
    fn into_dart(self) -> DartAbi {
        use std::io::Write;
        let mut buffer = Vec::<u8>::with_capacity(self.len() * super::UUID_SIZE_IN_BYTES);
        for id in self {
            let _ = buffer.write(id.as_bytes());
        }
        Uint8Array::from(buffer.as_slice()).into()
    }
}

macro_rules! delegate {
    ($( $ty:ty )*) => {$(
        impl IntoDart for $ty {
            #[inline]
            fn into_dart(self) -> DartAbi {
                DartAbi::from(self)
            }
        }
    )*};
}
macro_rules! delegate_buffer {
    ($( $ty:ty => $buffer:ty )*) => {$(
        impl IntoDart for $ty {
            #[inline]
            fn into_dart(self) -> DartAbi {
                <$buffer>::from(self.as_slice()).into()
            }
        }
    )*};
}
// Orphan rules disallow blanket implementations, so we have to manually delegate here.
delegate! {
    bool
    i8 u8 i16 u16 i32 u32 i64 u64 i128 u128 isize usize
    f32 f64
    &str String JsValue
}
delegate_buffer! {
    Vec<i8> => js_sys::Int8Array
    Vec<u8> => js_sys::Uint8Array
    Vec<i16> => js_sys::Int16Array
    Vec<u16> => js_sys::Uint16Array
    Vec<i32> => js_sys::Int32Array
    Vec<u32> => js_sys::Uint32Array
    Vec<f32> => js_sys::Float32Array
    Vec<f64> => js_sys::Float64Array
    ZeroCopyBuffer<Vec<i8>> => js_sys::Int8Array
    ZeroCopyBuffer<Vec<u8>> => js_sys::Uint8Array
    ZeroCopyBuffer<Vec<i16>> => js_sys::Int16Array
    ZeroCopyBuffer<Vec<u16>> => js_sys::Uint16Array
    ZeroCopyBuffer<Vec<i32>> => js_sys::Int32Array
    ZeroCopyBuffer<Vec<u32>> => js_sys::Uint32Array
    ZeroCopyBuffer<Vec<f32>> => js_sys::Float32Array
    ZeroCopyBuffer<Vec<f64>> => js_sys::Float64Array
}

impl<T: IntoDartExceptPrimitive> IntoDart for Vec<T> {
    #[inline]
    fn into_dart(self) -> DartAbi {
        Array::from_iter(self.into_iter().map(IntoDart::into_dart)).into()
    }
}

impl<T: IntoDart> IntoDart for Option<T> {
    #[inline]
    fn into_dart(self) -> DartAbi {
        self.map(T::into_dart).unwrap_or_else(JsValue::null)
    }
}
impl<T> IntoDart for *const T {
    #[inline]
    fn into_dart(self) -> DartAbi {
        (self as usize).into_dart()
    }
}
impl<T> IntoDart for *mut T {
    #[inline]
    fn into_dart(self) -> DartAbi {
        (self as usize).into_dart()
    }
}

impl<T: DartSafe> IntoDart for Opaque<T> {
    #[inline]
    fn into_dart(self) -> DartAbi {
        self.into()
    }
}

impl<const N: usize, T: IntoDartExceptPrimitive> IntoDart for [T; N] {
    #[inline]
    fn into_dart(self) -> DartAbi {
        let boxed: Box<[T]> = Box::new(self);
        boxed.into_vec().into_dart()
    }
}

macro_rules! impl_into_dart_for_primitive {
    ($($prim:ty)*) => {$(
        impl<const N: usize> IntoDart for [$prim; N] {
            #[inline]
            fn into_dart(self) -> DartAbi {
                Vec::from(self).into_dart()
            }
        }
    )*};
}

impl_into_dart_for_primitive!(i8 u8 i16 u16 i32 u32 f32 f64);

macro_rules! delegate_big_buffers {
    ($($buf:ty => $buffer:ty)*) => {$(
        impl IntoDart for $buf {
            fn into_dart(self) -> DartAbi {
                let buf: &[i32] = bytemuck::cast_slice(&self[..]);
                let buf = Int32Array::from(buf);
                <$buffer>::new(&buf.buffer()).into()
            }
        }
    )*};
}
delegate_big_buffers! {
    Vec<i64> => BigInt64Array
    Vec<u64> => BigUint64Array
}
impl IntoDart for ZeroCopyBuffer<Vec<i64>> {
    #[inline]
    fn into_dart(self) -> DartAbi {
        self.0.into_dart()
    }
}
impl IntoDart for ZeroCopyBuffer<Vec<u64>> {
    #[inline]
    fn into_dart(self) -> DartAbi {
        self.0.into_dart()
    }
}

#[derive(Clone)]
pub struct Channel {
    port: MessagePort,
}

impl Channel {
    pub fn new(port: MessagePort) -> Self {
        Self { port }
    }
    pub fn post(&self, msg: impl IntoDart) -> bool {
        self.port
            .post_message(&msg.into_dart())
            .map_err(|err| {
                crate::console_error!("post: {:?}", err);
            })
            .is_ok()
    }
    pub(crate) fn broadcast_name(&self) -> Option<String> {
        self.port
            .dyn_ref::<BroadcastChannel>()
            .map(|channel| channel.name())
    }
}

#[wasm_bindgen]
extern "C" {
    #[wasm_bindgen(js_namespace = console, js_name = "error")]
    pub fn error(msg: &str);
}

type RawClosure<T> = Box<dyn FnOnce(&[T]) + Send + 'static>;

pub struct TransferClosure<T> {
    pub(crate) data: Vec<T>,
    pub(crate) transfer: Vec<T>,
    pub(crate) closure: RawClosure<T>,
}

pub struct TransferClosurePayload<T> {
    pub(crate) func: RawClosure<T>,
}

impl TransferClosure<JsValue> {
    pub fn new(
        data: Vec<JsValue>,
        transfer: Vec<JsValue>,
        closure: impl FnOnce(&[JsValue]) + Send + 'static,
    ) -> Self {
        let closure = Box::new(closure);
        Self {
            data,
            transfer,
            closure,
        }
    }
}

#[derive(Debug)]
pub struct ZeroCopyBuffer<T>(pub T);

impl<T> ZeroCopyBuffer<Vec<T>> {
    #[inline]
    pub fn as_slice(&self) -> &[T] {
        self.0.as_slice()
    }
}

/// Internal implementations for transferables on WASM platforms.
pub trait Transfer {
    /// Recover the self value from a [JsValue].
    fn deserialize(value: &JsValue) -> Self;
    /// Transform the self value into a [JsValue].
    fn serialize(self) -> JsValue;
    /// Extract items that are valid to be passed as the "transfer" argument.
    fn transferables(&self) -> Vec<JsValue>;
}

impl<T: Transfer> Transfer for Option<T> {
    fn deserialize(value: &JsValue) -> Self {
        (!value.is_undefined() && !value.is_null()).then(|| T::deserialize(value))
    }
    fn serialize(self) -> JsValue {
        self.map(T::serialize).unwrap_or_default()
    }
    fn transferables(&self) -> Vec<JsValue> {
        self.as_ref().map(T::transferables).unwrap_or_default()
    }
}

impl Transfer for PortLike {
    fn deserialize(value: &JsValue) -> Self {
        if let Some(name) = value.as_string() {
            BroadcastChannel::new(&name).unwrap().unchecked_into()
        } else if value.dyn_ref::<web_sys::MessagePort>().is_some() {
            value.unchecked_ref::<Self>().clone()
        } else {
            panic!("Not a PortLike: {:?}", value)
        }
    }
    fn serialize(self) -> JsValue {
        if let Some(channel) = self.dyn_ref::<BroadcastChannel>() {
            channel.name().into()
        } else {
            self.into()
        }
    }
    fn transferables(&self) -> Vec<JsValue> {
        if let Some(port) = self.dyn_ref::<web_sys::MessagePort>() {
            vec![port.clone().into()]
        } else {
            vec![]
        }
    }
}

impl Transfer for ArrayBuffer {
    fn deserialize(value: &JsValue) -> Self {
        value.dyn_ref().cloned().unwrap()
    }
    fn serialize(self) -> JsValue {
        self.into()
    }
    fn transferables(&self) -> Vec<JsValue> {
        vec![self.into()]
    }
}

#[wasm_bindgen]
extern "C" {
    /// Objects implementing the interface of [`web_sys::MessagePort`].
    ///
    /// Attempts to coerce [`JsValue`]s into this interface using [`dyn_into`][JsCast::dyn_into]
    /// or [`dyn_ref`][JsCast::dyn_ref] will fail at runtime.
    #[derive(Clone)]
    pub type PortLike;
    #[wasm_bindgen(method, catch, js_name = "postMessage")]
    pub fn post_message(this: &PortLike, value: &JsValue) -> Result<(), JsValue>;
    #[wasm_bindgen(method, catch)]
    pub fn close(this: &PortLike) -> Result<(), JsValue>;
}

impl PortLike {
    /// Create a [`BroadcastChannel`] with the specified name.
    pub fn broadcast(name: &str) -> Self {
        BroadcastChannel::new(name)
            .expect("Failed to create broadcast channel")
            .unchecked_into()
    }
}

/// Copied from https://github.com/chemicstry/wasm_thread/blob/main/src/script_path.js
pub fn script_path() -> Option<String> {
    js_sys::eval(
        r#"
(() => {
    try {
        throw new Error();
    } catch (e) {
        let parts = e.stack.match(/(?:\(|@)(\S+):\d+:\d+/);
        return parts[1];
    }
})()"#,
    )
    .ok()?
    .as_string()
}

#[cfg(feature = "chrono")]
#[inline]
pub fn wire2api_timestamp(ts: i64) -> Timestamp {
    let s = (ts / 1_000) as i64;
    let ns = (ts.rem_euclid(1_000) * 1_000_000) as u32;
    Timestamp { s, ns }
}
/// a timestamp with milliseconds precision
#[cfg(feature = "chrono")]
pub struct Timestamp {
    /// seconds
    pub s: i64,
    /// nanoseconds
    pub ns: u32,
}

#[cfg(test)]
#[cfg(feature = "chrono")]
mod tests {
    #[test]
    fn wire2api() {
        // input in milliseconds
        let input: i64 = 3_496_567;
        let super::Timestamp { s, ns } = super::wire2api_timestamp(input);
        assert_eq!(s, 3_496);
        assert_eq!(ns, 567_000_000);
    }
}

pub struct DartOpaque {
    handle: Option<*mut JsValue>,
    port: String,
    drop: bool,
    id: ThreadId,
}

unsafe impl Send for DartOpaque {}
unsafe impl Sync for DartOpaque {}

impl DartOpaque {
    pub fn new(handle: JsValue, port: MessagePort) -> Self {
        Self {
            handle: Some(support::new_leak_box_ptr(handle)),
            id: std::thread::current().id(),
            port: port.dyn_ref::<BroadcastChannel>().unwrap().name(),
            drop: true,
        }
    }

    pub fn try_unwrap(mut self) -> Result<JsValue, Self> {
        if std::thread::current().id() == self.id {
            self.drop = false;
            Ok(unsafe { *support::box_from_leak_ptr(self.handle.take().unwrap()) })
        } else {
            Err(self)
        }
    }
}

impl IntoDart for DartOpaque {
    fn into_dart(mut self) -> JsValue {
        self.drop = false;
        self.handle.take().unwrap().into_dart()
    }
}

impl Drop for DartOpaque {
    fn drop(&mut self) {
        if self.drop {
            let ptr = self.handle.take().unwrap();
            if std::thread::current().id() == self.id {
                drop(unsafe { support::box_from_leak_ptr(ptr) });
            } else {
                Channel::new(PortLike::broadcast(&self.port)).post(ptr);
            }
        }
    }
}<|MERGE_RESOLUTION|>--- conflicted
+++ resolved
@@ -4,33 +4,26 @@
 use super::MessagePort;
 pub use crate::wasm_bindgen_src::transfer::*;
 use crate::DartSafe;
-use crate::Opaque;
+use crate::RustOpaque;
 pub use js_sys;
 pub use js_sys::Array as JsArray;
 use js_sys::*;
-<<<<<<< HEAD
-use std::iter::FromIterator;
 use std::thread::ThreadId;
-=======
->>>>>>> e2d459ed
 pub use wasm_bindgen;
 pub use wasm_bindgen::closure::Closure;
 pub use wasm_bindgen::prelude::*;
 pub use wasm_bindgen::JsCast;
 use web_sys::BroadcastChannel;
 
-<<<<<<< HEAD
 use crate::support;
 pub use crate::wasm_bindgen_src::transfer::*;
-=======
 pub trait IntoDart {
     fn into_dart(self) -> DartAbi;
 }
->>>>>>> e2d459ed
 
 pub trait IntoDartExceptPrimitive: IntoDart {}
 impl IntoDartExceptPrimitive for JsValue {}
-impl<T: DartSafe> IntoDartExceptPrimitive for Opaque<T> {}
+impl<T: DartSafe> IntoDartExceptPrimitive for RustOpaque<T> {}
 impl IntoDartExceptPrimitive for String {}
 impl<T: IntoDart> IntoDartExceptPrimitive for Option<T> {}
 
@@ -164,7 +157,7 @@
     }
 }
 
-impl<T: DartSafe> IntoDart for Opaque<T> {
+impl<T: DartSafe> IntoDart for RustOpaque<T> {
     #[inline]
     fn into_dart(self) -> DartAbi {
         self.into()
