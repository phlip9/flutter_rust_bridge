--- conflicted
+++ resolved
@@ -18,11 +18,7 @@
 flutter_rust_bridge_macros = { path = "../frb_macros", version = "1" }
 
 [target.'cfg(not(target_family = "wasm"))'.dependencies]
-<<<<<<< HEAD
 allo-isolate = { version = "0.1.14-beta.2", features = ["anyhow", "chrono"] }
-=======
-allo-isolate = { version = "0.1.14-beta.2" }
->>>>>>> eb626d72
 parking_lot = { version = "0.12.1" }
 threadpool = { version = "1.8.1" }
 
