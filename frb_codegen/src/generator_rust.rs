use crate::api_types::ApiType::*;
use crate::api_types::*;
use crate::others::*;

pub const EXECUTOR_NAME: &str = "FLUTTER_RUST_BRIDGE_EXECUTOR";

pub struct Output {
    pub code: String,
    pub extern_func_names: Vec<String>,
}

pub fn generate(api_file: &ApiFile, rust_wire_stem: &str) -> Output {
    let mut generator = Generator::new();
    let code = generator.generate(api_file, rust_wire_stem);

    Output {
        code,
        extern_func_names: generator.extern_func_collector.names,
    }
}

struct Generator {
    extern_func_collector: ExternFuncCollector,
}

impl Generator {
    fn new() -> Self {
        Self {
            extern_func_collector: ExternFuncCollector::new(),
        }
    }

    fn generate(&mut self, api_file: &ApiFile, rust_wire_stem: &str) -> String {
        let wire_funcs = api_file
            .funcs
            .iter()
            .map(|f| self.generate_wire_func(f))
            .collect::<Vec<_>>();
        let wire_structs = api_file
            .distinct_types()
            .iter()
            .map(|ty| self.generate_wire_struct(ty, api_file))
            .collect::<Vec<_>>();
        let allocate_funcs = api_file
            .distinct_types()
            .iter()
            .map(|f| self.generate_allocate_funcs(f))
            .collect::<Vec<_>>();
        let wire2api_funcs = api_file
            .distinct_types()
            .iter()
            .map(|ty| self.generate_wire2api_func(ty, api_file))
            .collect::<Vec<_>>();
        let new_with_nullptr_funcs = api_file
            .distinct_types()
            .iter()
            .map(|ty| self.generate_new_with_nullptr_func(ty, api_file))
            .collect::<Vec<_>>();
        let impl_intodart = api_file
            .distinct_types()
            .iter()
            .map(|ty| self.generate_impl_intodart(ty, api_file))
            .collect::<Vec<_>>();

        format!(
            r#"#![allow(non_camel_case_types, clippy::redundant_closure, clippy::useless_conversion)]
        {}

        use crate::{}::*;
        use flutter_rust_bridge::*;

        // Section: wire functions

        {}

        // Section: wire structs

        {}

        // Section: allocate functions

        {}

        // Section: impl Wire2Api

        pub trait Wire2Api<T> {{
            fn wire2api(self) -> T;
        }}

        {}

        // Section: impl NewWithNullPtr

        pub trait NewWithNullPtr {{
            fn new_with_null_ptr() -> Self;
        }}

        {}

        // Section: impl IntoDart
        {}

        // Section: executor
        {}

        "#,
            CODE_HEADER,
            rust_wire_stem,
            wire_funcs.join("\n\n"),
            wire_structs.join("\n\n"),
            allocate_funcs.join("\n\n"),
            wire2api_funcs.join("\n\n"),
            new_with_nullptr_funcs.join("\n\n"),
            impl_intodart.join("\n\n"),
            self.generate_executor(api_file),
        )
    }

    fn generate_executor(&mut self, api_file: &ApiFile) -> String {
        if api_file.has_executor {
            "/* nothing since executor detected */".to_string()
        } else {
            format!(
                "support::lazy_static! {{
                pub static ref {}: support::DefaultExecutor = support::DefaultExecutor;
            }}
            ",
                EXECUTOR_NAME
            )
        }
    }

    fn generate_wire_func(&mut self, func: &ApiFunc) -> String {
        let params = [
            vec!["port: i64".to_string()],
            func.inputs
                .iter()
                .map(|field| {
                    format!(
                        "{}: {}{}",
                        field.name.rust_style(),
                        field.ty.rust_wire_modifier(),
                        field.ty.rust_wire_type()
                    )
                })
                .collect::<Vec<_>>(),
        ]
        .concat();

        // println!("generate_wire_func: {}", func.name);
        self.extern_func_collector.generate(
            &func.wire_func_name(),
            &params
                .iter()
                .map(std::ops::Deref::deref)
                .collect::<Vec<_>>(),
            None,
            &format!(
                "
                {}
                support::wrap_wire_func(&*{}, \"{}\", port, move || {}({}));
                ",
                func.inputs
                    .iter()
                    .map(|field| format!(
                        "let api_{} = {}.wire2api();",
                        field.name.rust_style(),
                        field.name.rust_style()
                    ))
                    .collect::<Vec<_>>()
                    .join(""),
                EXECUTOR_NAME,
                func.name,
                func.name,
                func.inputs
                    .iter()
                    .map(|field| format!("api_{}", field.name.rust_style()))
                    .collect::<Vec<_>>()
                    .join(", "),
            ),
        )
    }

<<<<<<< HEAD
fn generate_wire_struct(ty: &ApiType, api_file: &ApiFile) -> String {
    // println!("generate_wire_struct: {:?}", ty);
    let fields = match ty {
        PrimitiveList(list) => vec![
            format!("ptr: *mut {}", list.primitive.rust_wire_type()),
            "len: i32".to_string(),
        ],
        GeneralList(list) => vec![
            format!("ptr: *mut {}", list.inner.rust_wire_type()),
            "len: i32".to_string(),
        ],
        StructRef(s) => s
            .get(api_file)
            .fields
            .iter()
            .map(|field| {
                format!(
                    "{}: {}{}",
                    field.name.rust_style(),
                    field.ty.rust_wire_modifier(),
                    field.ty.rust_wire_type()
                )
            })
            .collect(),
        Primitive(_) | Delegate(_) | Boxed(_) | Optional(_) => return "".to_string(),
    };
=======
    fn generate_wire_struct(&mut self, ty: &ApiType, api_file: &ApiFile) -> String {
        // println!("generate_wire_struct: {:?}", ty);
        let fields = match ty {
            PrimitiveList(list) => vec![
                format!("ptr: *mut {}", list.primitive.rust_wire_type()),
                "len: i32".to_string(),
            ],
            GeneralList(list) => vec![
                format!("ptr: *mut {}", list.inner.rust_wire_type()),
                "len: i32".to_string(),
            ],
            StructRef(s) => s
                .get(api_file)
                .fields
                .iter()
                .map(|field| {
                    format!(
                        "{}: {}{}",
                        field.name.rust_style(),
                        field.ty.rust_wire_modifier(),
                        field.ty.rust_wire_type()
                    )
                })
                .collect(),
            Primitive(_) | Delegate(_) | Boxed(_) => return "".to_string(),
        };
>>>>>>> 7e48fa0f

        format!(
            r###"
        #[repr(C)]
        #[derive(Clone)]
        pub struct {} {{
            {}
        }}
        "###,
            ty.rust_wire_type(),
<<<<<<< HEAD
            b.inner.rust_wire_type(),
        ),
        Optional(opt) => {
            if let StructRef(inner) = &opt.inner {
                format!(
                    r#"
                    #[no_mangle]
                    pub extern "C" fn new_{}() -> {}{} {{
                        support::new_leak_box_ptr({}::new_with_null_ptr())
                    }}"#,
                    ty.safe_ident(),
                    ty.rust_wire_modifier(),
                    ty.rust_wire_type(),
                    inner.rust_wire_type()
                )
            } else {
                String::new()
            }
=======
            fields.join(",\n"),
        )
    }

    fn generate_allocate_funcs(&mut self, ty: &ApiType) -> String {
        // println!("generate_allocate_funcs: {:?}", ty);

        match ty {
            Primitive(_) => "".to_string(),
            Delegate(_) => "".to_string(),
            PrimitiveList(list) => self.extern_func_collector.generate(
                &format!("new_{}", list.safe_ident()),
                &["len: i32"],
                Some(&format!("{}{}", list.rust_wire_modifier(), list.rust_wire_type())),
                &format!(
                    "let ans = {} {{ ptr: support::new_leak_vec_ptr(Default::default(), len), len }};
                support::new_leak_box_ptr(ans)",
                    list.rust_wire_type(),
                ),
            ),
            GeneralList(list) => self.extern_func_collector.generate(
                &format!("new_{}", ty.safe_ident()),
                &["len: i32"],
                Some(&format!("{}{}", list.rust_wire_modifier(), list.rust_wire_type())),
                &format!(
                    "let wrap = {} {{ ptr: support::new_leak_vec_ptr({}::new_with_null_ptr(), len), len }};
                    support::new_leak_box_ptr(wrap)",
                    list.rust_wire_type(),
                    list.inner.rust_wire_type(),
                ),
            ),
            StructRef(_) => "".to_string(),
            Boxed(b) => self.extern_func_collector.generate(
                &format!("new_{}", ty.safe_ident()),
                &[],
                Some(&format!("{}{}", ty.rust_wire_modifier(), ty.rust_wire_type())),
                &format!(
                    "support::new_leak_box_ptr({}::new_with_null_ptr())",
                    b.inner.rust_wire_type(),
                ),
            ),
>>>>>>> 7e48fa0f
        }
    }

    fn generate_wire2api_func(&mut self, ty: &ApiType, api_file: &ApiFile) -> String {
        // println!("generate_wire2api_func: {:?}", ty);
        let body = match ty {
            Primitive(_) => "self".to_string(),
            Delegate(d) => match d {
                ApiTypeDelegate::String => "let vec: Vec<u8> = self.wire2api();
                String::from_utf8_lossy(&vec).into_owned()"
                    .to_string(),
                ApiTypeDelegate::ZeroCopyBufferVecU8 => {
                    "ZeroCopyBuffer(self.wire2api())".to_string()
                }
            },
            PrimitiveList(_) => "unsafe {
                let wrap = support::box_from_leak_ptr(self);
                support::vec_from_leak_ptr(wrap.ptr, wrap.len)
            }
            "
            .to_string(),
            GeneralList(_) => "let vec = unsafe {
                let wrap = support::box_from_leak_ptr(self);
                support::vec_from_leak_ptr(wrap.ptr, wrap.len)
            };
            vec.into_iter().map(|x| x.wire2api()).collect()
            "
            .to_string(),
<<<<<<< HEAD
        Optional(ty) => format!(
            "if self.is_null() {{
                None
            }} else {{
                {}
            }}",
            if ty.inner.rust_wire_is_pointer() {
                "Some(self.wire2api())"
            } else {
                "Some(unsafe { *support::box_from_leak_ptr(self) }.wire2api())"
            }
        ),
        StructRef(struct_ref) => {
            let api_struct = struct_ref.get(api_file);
=======
            Boxed(_) => "let wrap = unsafe { support::box_from_leak_ptr(self) };
            (*wrap).wire2api().into()"
                .to_string(),
            StructRef(struct_ref) => {
                let api_struct = struct_ref.get(api_file);

                let fields_str = &api_struct
                    .fields
                    .iter()
                    .map(|field| {
                        format!(
                            "{} self.{}.wire2api()",
                            if api_struct.is_fields_named {
                                field.name.rust_style().to_string() + ": "
                            } else {
                                "".to_string()
                            },
                            field.name.rust_style()
                        )
                    })
                    .collect::<Vec<_>>()
                    .join(",");

                if api_struct.is_fields_named {
                    format!("{} {{ {} }}", ty.rust_api_type(), fields_str)
                } else {
                    format!("{}({})", ty.rust_api_type(), fields_str)
                }
            }
        };
>>>>>>> 7e48fa0f

        format!(
            "impl Wire2Api<{}> for {} {{
            fn wire2api(self) -> {} {{
                {}
            }}
        }}
        ",
            ty.rust_api_type(),
            ty.rust_wire_modifier() + &ty.rust_wire_type(),
            ty.rust_api_type(),
            body,
        )
    }

    fn generate_new_with_nullptr_func(&mut self, ty: &ApiType, api_file: &ApiFile) -> String {
        let body = match ty {
            StructRef(s) => s
                .get(api_file)
                .fields
                .iter()
                .map(|field| {
                    format!(
                        "{}: {},",
                        field.name.rust_style(),
                        if field.ty.rust_wire_is_pointer() {
                            "std::ptr::null_mut()"
                        } else {
                            "Default::default()"
                        }
                    )
                })
                .collect::<Vec<_>>()
                .join("\n"),
            Primitive(_) | Delegate(_) | PrimitiveList(_) | GeneralList(_) | Boxed(_) => {
                return String::new();
            }
        };

        format!(
            "impl NewWithNullPtr for {} {{
            fn new_with_null_ptr() -> Self {{
                Self {{
                    {}
                }}
            }}
        }}",
            ty.rust_wire_type(),
            body,
        )
    }

    fn generate_impl_intodart(&mut self, ty: &ApiType, api_file: &ApiFile) -> String {
        // println!("generate_impl_intodart: {:?}", ty);
        match ty {
            StructRef(s) => self.generate_impl_intodart_for_struct(s.get(api_file)),
            Primitive(_) | Delegate(_) | PrimitiveList(_) | GeneralList(_) | Boxed(_) => {
                "".to_string()
            }
        }
    }

    fn generate_impl_intodart_for_struct(&mut self, s: &ApiStruct) -> String {
        // println!("generate_impl_intodart_for_struct: {}", s.name);
        let body = s
            .fields
            .iter()
            .map(|field| {
                format!(
                    "self.{}.into_dart()",
                    field.name_rust_style(s.is_fields_named)
                )
            })
            .collect::<Vec<_>>()
<<<<<<< HEAD
            .join("\n"),
        Primitive(_) | Delegate(_) | PrimitiveList(_) | GeneralList(_) | Boxed(_) | Optional(_) => {
            return String::new();
        }
    };
=======
            .join(",\n");
>>>>>>> 7e48fa0f

        format!(
            "impl support::IntoDart for {} {{
            fn into_dart(self) -> support::DartCObject {{
                vec![
                    {}
                ].into_dart()
            }}
        }}",
            s.name, body,
        )
    }
}

<<<<<<< HEAD
fn generate_impl_intodart(ty: &ApiType, api_file: &ApiFile) -> String {
    // println!("generate_impl_intodart: {:?}", ty);
    match ty {
        StructRef(s) => generate_impl_intodart_for_struct(s.get(api_file)),
        Primitive(_) | Delegate(_) | PrimitiveList(_) | GeneralList(_) | Boxed(_) | Optional(_) => {
            "".to_string()
        }
    }
=======
struct ExternFuncCollector {
    names: Vec<String>,
>>>>>>> 7e48fa0f
}

impl ExternFuncCollector {
    fn new() -> Self {
        ExternFuncCollector { names: vec![] }
    }

    fn generate(
        &mut self,
        func_name: &str,
        params: &[&str],
        return_type: Option<&str>,
        body: &str,
    ) -> String {
        self.names.push(func_name.to_string());

        format!(
            r#"
                #[no_mangle]
                pub extern "C" fn {}({}) {} {{
                    {}
                }}
            "#,
            func_name,
            params.join(", "),
            return_type.map_or("".to_string(), |r| format!("-> {}", r)),
            body,
        )
    }
}<|MERGE_RESOLUTION|>--- conflicted
+++ resolved
@@ -181,34 +181,6 @@
         )
     }
 
-<<<<<<< HEAD
-fn generate_wire_struct(ty: &ApiType, api_file: &ApiFile) -> String {
-    // println!("generate_wire_struct: {:?}", ty);
-    let fields = match ty {
-        PrimitiveList(list) => vec![
-            format!("ptr: *mut {}", list.primitive.rust_wire_type()),
-            "len: i32".to_string(),
-        ],
-        GeneralList(list) => vec![
-            format!("ptr: *mut {}", list.inner.rust_wire_type()),
-            "len: i32".to_string(),
-        ],
-        StructRef(s) => s
-            .get(api_file)
-            .fields
-            .iter()
-            .map(|field| {
-                format!(
-                    "{}: {}{}",
-                    field.name.rust_style(),
-                    field.ty.rust_wire_modifier(),
-                    field.ty.rust_wire_type()
-                )
-            })
-            .collect(),
-        Primitive(_) | Delegate(_) | Boxed(_) | Optional(_) => return "".to_string(),
-    };
-=======
     fn generate_wire_struct(&mut self, ty: &ApiType, api_file: &ApiFile) -> String {
         // println!("generate_wire_struct: {:?}", ty);
         let fields = match ty {
@@ -235,7 +207,6 @@
                 .collect(),
             Primitive(_) | Delegate(_) | Boxed(_) => return "".to_string(),
         };
->>>>>>> 7e48fa0f
 
         format!(
             r###"
@@ -246,26 +217,6 @@
         }}
         "###,
             ty.rust_wire_type(),
-<<<<<<< HEAD
-            b.inner.rust_wire_type(),
-        ),
-        Optional(opt) => {
-            if let StructRef(inner) = &opt.inner {
-                format!(
-                    r#"
-                    #[no_mangle]
-                    pub extern "C" fn new_{}() -> {}{} {{
-                        support::new_leak_box_ptr({}::new_with_null_ptr())
-                    }}"#,
-                    ty.safe_ident(),
-                    ty.rust_wire_modifier(),
-                    ty.rust_wire_type(),
-                    inner.rust_wire_type()
-                )
-            } else {
-                String::new()
-            }
-=======
             fields.join(",\n"),
         )
     }
@@ -307,7 +258,23 @@
                     b.inner.rust_wire_type(),
                 ),
             ),
->>>>>>> 7e48fa0f
+            Optional(opt) => {
+            if let StructRef(inner) = &opt.inner {
+                format!(
+                    r#"
+                    #[no_mangle]
+                    pub extern "C" fn new_{}() -> {}{} {{
+                        support::new_leak_box_ptr({}::new_with_null_ptr())
+                    }}"#,
+                    ty.safe_ident(),
+                    ty.rust_wire_modifier(),
+                    ty.rust_wire_type(),
+                    inner.rust_wire_type()
+                )
+            } else {
+                String::new()
+            }
+            }
         }
     }
 
@@ -336,22 +303,6 @@
             vec.into_iter().map(|x| x.wire2api()).collect()
             "
             .to_string(),
-<<<<<<< HEAD
-        Optional(ty) => format!(
-            "if self.is_null() {{
-                None
-            }} else {{
-                {}
-            }}",
-            if ty.inner.rust_wire_is_pointer() {
-                "Some(self.wire2api())"
-            } else {
-                "Some(unsafe { *support::box_from_leak_ptr(self) }.wire2api())"
-            }
-        ),
-        StructRef(struct_ref) => {
-            let api_struct = struct_ref.get(api_file);
-=======
             Boxed(_) => "let wrap = unsafe { support::box_from_leak_ptr(self) };
             (*wrap).wire2api().into()"
                 .to_string(),
@@ -381,8 +332,19 @@
                     format!("{}({})", ty.rust_api_type(), fields_str)
                 }
             }
+            Optional(ty) => format!(
+                "if self.is_null() {{
+                    None
+                }} else {{
+                    {}
+                }}",
+                if ty.inner.rust_wire_is_pointer() {
+                    "Some(self.wire2api())"
+                } else {
+                    "Some(unsafe { *support::box_from_leak_ptr(self) }.wire2api())"
+                }
+            ),
         };
->>>>>>> 7e48fa0f
 
         format!(
             "impl Wire2Api<{}> for {} {{
@@ -457,15 +419,7 @@
                 )
             })
             .collect::<Vec<_>>()
-<<<<<<< HEAD
-            .join("\n"),
-        Primitive(_) | Delegate(_) | PrimitiveList(_) | GeneralList(_) | Boxed(_) | Optional(_) => {
-            return String::new();
-        }
-    };
-=======
             .join(",\n");
->>>>>>> 7e48fa0f
 
         format!(
             "impl support::IntoDart for {} {{
@@ -480,19 +434,8 @@
     }
 }
 
-<<<<<<< HEAD
-fn generate_impl_intodart(ty: &ApiType, api_file: &ApiFile) -> String {
-    // println!("generate_impl_intodart: {:?}", ty);
-    match ty {
-        StructRef(s) => generate_impl_intodart_for_struct(s.get(api_file)),
-        Primitive(_) | Delegate(_) | PrimitiveList(_) | GeneralList(_) | Boxed(_) | Optional(_) => {
-            "".to_string()
-        }
-    }
-=======
 struct ExternFuncCollector {
     names: Vec<String>,
->>>>>>> 7e48fa0f
 }
 
 impl ExternFuncCollector {
