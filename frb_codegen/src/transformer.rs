--- conflicted
+++ resolved
@@ -15,12 +15,8 @@
                 .into_iter()
                 .map(transform_func_input_add_boxed)
                 .collect(),
-<<<<<<< HEAD
-            ..src_func
-=======
             output: src_func.output,
             mode: src_func.mode,
->>>>>>> 88fa8f7a
         })
         .collect();
 
