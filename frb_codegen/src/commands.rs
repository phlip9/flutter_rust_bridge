--- conflicted
+++ resolved
@@ -6,14 +6,10 @@
 use std::str::FromStr;
 
 use crate::error::{Error, Result};
-<<<<<<< HEAD
-use itertools::Itertools;
-=======
 use crate::tools::DartRepository;
 use crate::tools::PackageManager;
 use crate::tools::FFIGEN_REQUIREMENT;
 use crate::tools::FFI_REQUIREMENT;
->>>>>>> 50d68cea
 use log::{debug, info, warn};
 
 /// - First argument is either a string of a command, or a function receiving a slice of [`PathBuf`].
@@ -73,19 +69,11 @@
     run!("sh", "-c", cmd)
 }
 
-<<<<<<< HEAD
-pub fn ensure_tools_available() -> Result {
-    let output = run!("dart", "pub", "global", "list");
-    let output = String::from_utf8_lossy(&output.stdout);
-    if !output.contains("ffigen") {
-        return Err(Error::MissingExe(String::from("ffigen")));
-=======
 pub fn ensure_tools_available(dart_root: &str) -> Result {
     let repo =
         DartRepository::from_str(dart_root).map_err(|e| Error::StringError(e.to_string()))?;
     if !repo.toolchain_available() {
         return Err(Error::MissingExe(repo.toolchain.to_string()));
->>>>>>> 50d68cea
     }
 
     repo.has_specified("ffi", PackageManager::Dependencies, &FFI_REQUIREMENT)?;
@@ -297,18 +285,6 @@
     std::io::Write::write_all(&mut config_file, config.as_bytes())?;
     debug!("ffigen config_file: {:?}", config_file);
 
-<<<<<<< HEAD
-    // NOTE please install ffigen globally first: `dart pub global activate ffigen`
-    let res = run!(
-        "dart",
-        "pub",
-        "global",
-        "run",
-        "ffigen",
-        "--config",
-        config_file.path(),
-    );
-=======
     let repo = DartRepository::from_str(dart_root).unwrap();
     let cmd = format!("{} run", repo.toolchain.as_run_command());
     let res = call_shell(&format!(
@@ -318,7 +294,6 @@
         cmd,
         config_file.path().to_string_lossy()
     ));
->>>>>>> 50d68cea
     if !res.status.success() {
         let err = String::from_utf8_lossy(&res.stderr);
         let out = String::from_utf8_lossy(&res.stdout);
