mod ty;
mod ty_boxed;
mod ty_delegate;
mod ty_enum;
mod ty_general_list;
mod ty_optional;
mod ty_primitive;
mod ty_primitive_list;
mod ty_struct;

pub use ty::*;
pub use ty_boxed::*;
pub use ty_delegate::*;
pub use ty_enum::*;
pub use ty_general_list::*;
pub use ty_optional::*;
pub use ty_primitive::*;
pub use ty_primitive_list::*;
pub use ty_struct::*;

use std::collections::HashSet;

use crate::ir::IrType::*;
use crate::ir::*;
use crate::others::*;
use crate::utils::BlockIndex;

pub const HANDLER_NAME: &str = "FLUTTER_RUST_BRIDGE_HANDLER";

pub struct Output {
    pub code: String,
    pub extern_func_names: Vec<String>,
}

impl Output {
    pub fn get_exclude_symbols(&self, all_symbols: &[String]) -> Vec<String> {
        all_symbols
            .iter()
            .filter(|s| !self.extern_func_names.contains(s))
            .map(|s| (*s).clone())
            .collect::<Vec<_>>()
    }
}

pub fn generate(ir_file: &IrFile, rust_wire_mod: &str, block_index: BlockIndex) -> Output {
    let mut generator = Generator::new();
    let code = generator.generate(ir_file, rust_wire_mod, block_index);

    Output {
        code,
        extern_func_names: generator.extern_func_collector.names,
    }
}

struct Generator {
    extern_func_collector: ExternFuncCollector,
}

impl Generator {
    fn new() -> Self {
        Self {
            extern_func_collector: ExternFuncCollector::new(),
        }
    }

    fn generate(
        &mut self,
        ir_file: &IrFile,
        rust_wire_mod: &str,
        block_index: BlockIndex,
    ) -> String {
        let mut lines: Vec<String> = vec![];

        let distinct_input_types = ir_file.distinct_types(true, false);
        let distinct_output_types = ir_file.distinct_types(false, true);

        lines.push(r#"#![allow(non_camel_case_types, unused, clippy::redundant_closure, clippy::useless_conversion, clippy::unit_arg, clippy::double_parens, non_snake_case)]"#.to_string());
        lines.push(CODE_HEADER.to_string());

        lines.push(String::new());
        lines.push(format!("use crate::{}::*;", rust_wire_mod));
        lines.push("use flutter_rust_bridge::*;".to_string());
        lines.push(String::new());

        lines.push(self.section_header_comment("imports"));
        lines.extend(self.generate_imports(
            ir_file,
            rust_wire_mod,
            &distinct_input_types,
            &distinct_output_types,
        ));
        lines.push(String::new());

        lines.push(self.section_header_comment("wire functions"));
        lines.extend(
            ir_file
                .funcs
                .iter()
                .map(|f| self.generate_wire_func(f, ir_file)),
        );

        lines.push(self.section_header_comment("wire structs"));
        lines.extend(
            distinct_input_types
                .iter()
                .map(|ty| self.generate_wire_struct(ty, ir_file)),
        );
        lines.extend(
            distinct_input_types
                .iter()
                .map(|ty| TypeRustGenerator::new(ty.clone(), ir_file).structs()),
        );

        lines.push(self.section_header_comment("wrapper structs"));
        lines.extend(
            distinct_output_types
                .iter()
                .filter_map(|ty| self.generate_wrapper_struct(ty, ir_file)),
        );
        lines.push(self.section_header_comment("static checks"));
        let static_checks: Vec<_> = distinct_output_types
            .iter()
            .filter_map(|ty| self.generate_static_checks(ty, ir_file))
            .collect();
        if !static_checks.is_empty() {
            lines.push("const _: fn() = || {".to_owned());
            lines.extend(static_checks);
            lines.push("};".to_owned());
        }

        lines.push(self.section_header_comment("allocate functions"));
        lines.extend(
            distinct_input_types
                .iter()
                .map(|f| self.generate_allocate_funcs(f, ir_file, block_index)),
        );

        lines.push(self.section_header_comment("impl Wire2Api"));
        lines.push(self.generate_wire2api_misc().to_string());
        lines.extend(
            distinct_input_types
                .iter()
                .map(|ty| self.generate_wire2api_func(ty, ir_file)),
        );

        lines.push(self.section_header_comment("impl NewWithNullPtr"));
        lines.push(self.generate_new_with_nullptr_misc().to_string());
        lines.extend(
            distinct_input_types
                .iter()
                .map(|ty| self.generate_new_with_nullptr_func(ty, ir_file)),
        );

        lines.push(self.section_header_comment("impl IntoDart"));
        lines.extend(
            distinct_output_types
                .iter()
                .map(|ty| self.generate_impl_intodart(ty, ir_file)),
        );

        lines.push(self.section_header_comment("executor"));
        lines.push(self.generate_executor(ir_file));

        if block_index == BlockIndex::PRIMARY {
            lines.push(self.section_header_comment("sync execution mode utility"));
            lines.push(self.generate_sync_execution_mode_utility());
        }

        lines.join("\n")
    }

    fn section_header_comment(&self, section_name: &str) -> String {
        format!("// Section: {}\n", section_name)
    }

    fn generate_imports(
        &self,
        ir_file: &IrFile,
        rust_wire_mod: &str,
        distinct_input_types: &[IrType],
        distinct_output_types: &[IrType],
    ) -> impl Iterator<Item = String> {
        let input_type_imports = distinct_input_types
            .iter()
            .map(|api_type| generate_import(api_type, ir_file));
        let output_type_imports = distinct_output_types
            .iter()
            .map(|api_type| generate_import(api_type, ir_file));

        input_type_imports
            .chain(output_type_imports)
            // Filter out `None` and unwrap
            .flatten()
            // Don't include imports from the API file
            .filter(|import| !import.starts_with(&format!("use crate::{}::", rust_wire_mod)))
            // de-duplicate
            .collect::<HashSet<String>>()
            .into_iter()
    }

    fn generate_executor(&mut self, ir_file: &IrFile) -> String {
        if ir_file.has_executor {
            "/* nothing since executor detected */".to_string()
        } else {
            format!(
                "support::lazy_static! {{
                pub static ref {}: support::DefaultHandler = Default::default();
            }}
            ",
                HANDLER_NAME
            )
        }
    }

    fn generate_sync_execution_mode_utility(&mut self) -> String {
        self.extern_func_collector.generate(
            "free_WireSyncReturnStruct",
            &["val: support::WireSyncReturnStruct"],
            None,
            "unsafe { let _ = support::vec_from_leak_ptr(val.ptr, val.len); }",
        )
    }

    fn generate_wire_func(&mut self, func: &IrFunc, ir_file: &IrFile) -> String {
        println!("generate_wire_func for func: {:?}", func);
        println!("generate_wire_func for ir_file: {:?}", ir_file);

        let params = [
            if func.mode.has_port_argument() {
                vec!["port_: i64".to_string()]
            } else {
                vec![]
            },
            func.inputs
                .iter()
                .map(|field| {
                    format!(
                        "{}: {}{}",
                        field.name.rust_style(),
                        field.ty.rust_wire_modifier(),
                        field.ty.rust_wire_type()
                    )
                })
                .collect::<Vec<_>>(),
        ]
        .concat();
<<<<<<< HEAD

        let (is_a_method, struct_name) = test_is_method(func);

        println!(
            "#123abc is_a_method: {:?}, struct name: {:?}",
            is_a_method, struct_name
        );
        let mut inner_func_params = [
            match func.mode {
                IrFuncMode::Normal | IrFuncMode::Sync => vec![],
                IrFuncMode::Stream => vec!["task_callback.stream_sink()".to_string()],
            },
=======
        let mut inner_func_params = [
            vec![],
>>>>>>> 8d56ac29
            func.inputs
                .iter()
                .map(|field| format!("api_{}", field.name.rust_style()))
                .collect::<Vec<_>>(),
        ]
        .concat();
<<<<<<< HEAD
        println!("#123abc inner_func_params: {:?}", inner_func_params);
=======
        if let IrFuncMode::Stream { argument_index } = func.mode {
            inner_func_params.insert(argument_index, "task_callback.stream_sink()".to_string());
        }
>>>>>>> 8d56ac29
        let wrap_info_obj = format!(
            "WrapInfo{{ debug_name: \"{}\", port: {}, mode: FfiCallMode::{} }}",
            func.name,
            if func.mode.has_port_argument() {
                "Some(port_)"
            } else {
                "None"
            },
            func.mode.ffi_call_mode(),
        );

        let code_wire2api = func
            .inputs
            .iter()
            .map(|field| {
                format!(
                    "let api_{} = {}.wire2api();",
                    field.name.rust_style(),
                    field.name.rust_style()
                )
            })
            .collect::<Vec<_>>()
            .join("");

        let code_call_inner_func = if !is_a_method {
            TypeRustGenerator::new(func.output.clone(), ir_file).wrap_obj(format!(
                "{}({})",
                func.name,
                inner_func_params.join(", ")
            ))
        } else {
            let method_name = if func.name.contains("__method") {
                inner_func_params[0] = format!("&{}", inner_func_params[0]);
                func.name.replace("__method", "")
            } else if func.name.contains("__static_method") {
                inner_func_params[0] = format!("{}", inner_func_params[0]);
                func.name.split("__static_method").next().unwrap().to_string()
            } else {
                panic!(
                    "not a method neither static method but should be: {}",
                    func.name
                )
            };
            TypeRustGenerator::new(func.output.clone(), ir_file).wrap_obj(format!(
                r"{}::{}({})",
                struct_name.clone().unwrap(),
                method_name,
                inner_func_params.join(", ")
            ))
        };
        let code_call_inner_func_result = if func.fallible {
            code_call_inner_func
        } else {
            format!("Ok({})", code_call_inner_func)
        };

        let (handler_func_name, return_type, code_closure) = match func.mode {
            IrFuncMode::Sync => (
                "wrap_sync",
                Some("support::WireSyncReturnStruct"),
                format!(
                    "{}
                    {}",
                    code_wire2api, code_call_inner_func_result,
                ),
            ),
            IrFuncMode::Normal | IrFuncMode::Stream { .. } => (
                "wrap",
                None,
                format!(
                    "{}
                    move |task_callback| {}
                    ",
                    code_wire2api, code_call_inner_func_result,
                ),
            ),
        };

        self.extern_func_collector.generate(
            &func.wire_func_name(),
            &params
                .iter()
                .map(std::ops::Deref::deref)
                .collect::<Vec<_>>(),
            return_type,
            &format!(
                "
                {}.{}({}, move || {{
                    {}
                }})
                ",
                HANDLER_NAME, handler_func_name, wrap_info_obj, code_closure,
            ),
        )
    }

    fn generate_wire_struct(&mut self, ty: &IrType, ir_file: &IrFile) -> String {
        if let Some(fields) = TypeRustGenerator::new(ty.clone(), ir_file).wire_struct_fields() {
            format!(
                r###"
                #[repr(C)]
                #[derive(Clone)]
                pub struct {} {{
                    {}
                }}
                "###,
                ty.rust_wire_type(),
                fields.join(",\n"),
            )
        } else {
            "".to_string()
        }
    }

<<<<<<< HEAD
    fn generate_allocate_funcs(&mut self, ty: &IrType, ir_file: &IrFile) -> String {
        TypeRustGenerator::new(ty.clone(), ir_file).allocate_funcs(&mut self.extern_func_collector)
=======
    fn generate_allocate_funcs(
        &mut self,
        ty: &IrType,
        ir_file: &IrFile,
        block_index: BlockIndex,
    ) -> String {
        // println!("generate_allocate_funcs: {:?}", ty);
        TypeRustGenerator::new(ty.clone(), ir_file)
            .allocate_funcs(&mut self.extern_func_collector, block_index)
>>>>>>> 8d56ac29
    }

    fn generate_wire2api_misc(&self) -> &'static str {
        r"pub trait Wire2Api<T> {
            fn wire2api(self) -> T;
        }

        impl<T, S> Wire2Api<Option<T>> for *mut S
            where
                *mut S: Wire2Api<T>
        {
            fn wire2api(self) -> Option<T> {
                if self.is_null() {
                    None
                } else {
                    Some(self.wire2api())
                }
            }
        }
        "
    }

    fn generate_wire2api_func(&mut self, ty: &IrType, ir_file: &IrFile) -> String {
        // println!("generate_wire2api_func: {:?}", ty);
        if let Some(body) = TypeRustGenerator::new(ty.clone(), ir_file).wire2api_body() {
            format!(
                "impl Wire2Api<{}> for {} {{
            fn wire2api(self) -> {} {{
                {}
            }}
        }}
        ",
                ty.rust_api_type(),
                ty.rust_wire_modifier() + &ty.rust_wire_type(),
                ty.rust_api_type(),
                body,
            )
        } else {
            "".to_string()
        }
    }

    fn generate_static_checks(&mut self, ty: &IrType, ir_file: &IrFile) -> Option<String> {
        TypeRustGenerator::new(ty.clone(), ir_file).static_checks()
    }

    fn generate_wrapper_struct(&mut self, ty: &IrType, ir_file: &IrFile) -> Option<String> {
        match ty {
            IrType::StructRef(_) | IrType::EnumRef(_) => {
                TypeRustGenerator::new(ty.clone(), ir_file)
                    .wrapper_struct()
                    .map(|wrapper| {
                        format!(
                            r###"
                #[derive(Clone)]
                struct {}({});
                "###,
                            wrapper,
                            ty.rust_api_type(),
                        )
                    })
            }
            _ => None,
        }
    }

    fn generate_new_with_nullptr_misc(&self) -> &'static str {
        "pub trait NewWithNullPtr {
            fn new_with_null_ptr() -> Self;
        }

        impl<T> NewWithNullPtr for *mut T {
            fn new_with_null_ptr() -> Self {
                std::ptr::null_mut()
            }
        }
        "
    }

    fn generate_new_with_nullptr_func(&mut self, ty: &IrType, ir_file: &IrFile) -> String {
        TypeRustGenerator::new(ty.clone(), ir_file)
            .new_with_nullptr(&mut self.extern_func_collector)
    }

    fn generate_impl_intodart(&mut self, ty: &IrType, ir_file: &IrFile) -> String {
        // println!("generate_impl_intodart: {:?}", ty);
        TypeRustGenerator::new(ty.clone(), ir_file).impl_intodart()
    }
}

fn test_is_method(func: &IrFunc) -> (bool, Option<String>) {
    if func.name.contains("__method") {
        let input = func.inputs[0].clone();
        (true, Some(input.name.to_string()))
    } else if func.name.contains("__static_method") {
        println!("gonna split {}", func.name);
        println!(
            "split is {}",
            func.name.split("___").last().unwrap().to_string()
        );
        (
            true,
            Some(func.name.split("___").last().unwrap().to_string()),
        )
    } else {
        (false, None)
    }
}

pub fn generate_import(api_type: &IrType, ir_file: &IrFile) -> Option<String> {
    TypeRustGenerator::new(api_type.clone(), ir_file).imports()
}

pub fn generate_list_allocate_func(
    collector: &mut ExternFuncCollector,
    safe_ident: &str,
    list: &impl IrTypeTrait,
    inner: &IrType,
    block_index: BlockIndex,
) -> String {
    collector.generate(
        &format!("new_{}_{}", safe_ident,block_index),
        &["len: i32"],
        Some(&[
            list.rust_wire_modifier().as_str(),
            list.rust_wire_type().as_str()
        ].concat()),
        &format!(
            "let wrap = {} {{ ptr: support::new_leak_vec_ptr(<{}{}>::new_with_null_ptr(), len), len }};
                support::new_leak_box_ptr(wrap)",
            list.rust_wire_type(),
            inner.rust_ptr_modifier(),
            inner.rust_wire_type()
        ),
    )
}

pub struct ExternFuncCollector {
    names: Vec<String>,
}

impl ExternFuncCollector {
    fn new() -> Self {
        ExternFuncCollector { names: vec![] }
    }

    fn generate(
        &mut self,
        func_name: &str,
        params: &[&str],
        return_type: Option<&str>,
        body: &str,
    ) -> String {
        self.names.push(func_name.to_string());

        format!(
            r#"
                #[no_mangle]
                pub extern "C" fn {}({}) {} {{
                    {}
                }}
            "#,
            func_name,
            params.join(", "),
            return_type.map_or("".to_string(), |r| format!("-> {}", r)),
            body,
        )
    }
}<|MERGE_RESOLUTION|>--- conflicted
+++ resolved
@@ -244,7 +244,6 @@
                 .collect::<Vec<_>>(),
         ]
         .concat();
-<<<<<<< HEAD
 
         let (is_a_method, struct_name) = test_is_method(func);
 
@@ -253,27 +252,23 @@
             is_a_method, struct_name
         );
         let mut inner_func_params = [
+            /* 
             match func.mode {
                 IrFuncMode::Normal | IrFuncMode::Sync => vec![],
-                IrFuncMode::Stream => vec!["task_callback.stream_sink()".to_string()],
+                IrFuncMode::Stream { .. } => vec!["task_callback.stream_sink()".to_string()],
             },
-=======
-        let mut inner_func_params = [
+            */
             vec![],
->>>>>>> 8d56ac29
             func.inputs
                 .iter()
                 .map(|field| format!("api_{}", field.name.rust_style()))
                 .collect::<Vec<_>>(),
         ]
         .concat();
-<<<<<<< HEAD
         println!("#123abc inner_func_params: {:?}", inner_func_params);
-=======
         if let IrFuncMode::Stream { argument_index } = func.mode {
             inner_func_params.insert(argument_index, "task_callback.stream_sink()".to_string());
         }
->>>>>>> 8d56ac29
         let wrap_info_obj = format!(
             "WrapInfo{{ debug_name: \"{}\", port: {}, mode: FfiCallMode::{} }}",
             func.name,
@@ -388,10 +383,6 @@
         }
     }
 
-<<<<<<< HEAD
-    fn generate_allocate_funcs(&mut self, ty: &IrType, ir_file: &IrFile) -> String {
-        TypeRustGenerator::new(ty.clone(), ir_file).allocate_funcs(&mut self.extern_func_collector)
-=======
     fn generate_allocate_funcs(
         &mut self,
         ty: &IrType,
@@ -401,7 +392,6 @@
         // println!("generate_allocate_funcs: {:?}", ty);
         TypeRustGenerator::new(ty.clone(), ir_file)
             .allocate_funcs(&mut self.extern_func_collector, block_index)
->>>>>>> 8d56ac29
     }
 
     fn generate_wire2api_misc(&self) -> &'static str {
