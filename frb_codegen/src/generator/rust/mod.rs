--- conflicted
+++ resolved
@@ -81,13 +81,8 @@
         let distinct_input_types = ir_file.distinct_types(true, false);
         let distinct_output_types = ir_file.distinct_types(false, true);
 
-<<<<<<< HEAD
         lines.push(r#"#![allow(non_camel_case_types, unused, clippy::redundant_closure, clippy::useless_conversion, clippy::unit_arg, clippy::double_parens, non_snake_case, clippy::too_many_arguments)]"#.to_string());
-        lines.push(CODE_HEADER.to_string());
-=======
-        lines.push(r#"#![allow(non_camel_case_types, unused, clippy::redundant_closure, clippy::useless_conversion, clippy::unit_arg, clippy::double_parens, non_snake_case)]"#.to_string());
         lines.push(code_header());
->>>>>>> 50064a95
 
         lines.push(String::new());
         lines.push(format!("use crate::{}::*;", rust_wire_mod));
