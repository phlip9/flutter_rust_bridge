--- conflicted
+++ resolved
@@ -53,11 +53,8 @@
     Boxed(TypeBoxedGenerator<'a>),
     EnumRef(TypeEnumRefGenerator<'a>),
     SyncReturn(TypeSyncReturnGenerator<'a>),
-<<<<<<< HEAD
     DartOpaque(TypeDartOpaqueGenerator<'a>),
-=======
-    Opaque(TypeOpaqueGenerator<'a>),
->>>>>>> e2d459ed
+    RustOpaque(TypeOpaqueGenerator<'a>),
 }
 
 impl<'a> TypeDartGenerator<'a> {
@@ -73,11 +70,8 @@
             Boxed(ir) => TypeBoxedGenerator { ir, context }.into(),
             EnumRef(ir) => TypeEnumRefGenerator { ir, context }.into(),
             SyncReturn(ir) => TypeSyncReturnGenerator { ir, context }.into(),
-<<<<<<< HEAD
             DartOpaque(ir) => TypeDartOpaqueGenerator { ir, context }.into(),
-=======
-            Opaque(ir) => TypeOpaqueGenerator { ir, context }.into(),
->>>>>>> e2d459ed
+            RustOpaque(ir) => TypeOpaqueGenerator { ir, context }.into(),
         }
     }
 }