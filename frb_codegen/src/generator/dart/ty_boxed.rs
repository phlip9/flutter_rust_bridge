use crate::generator::dart::gen_wire2api_simple_type_cast;
use crate::generator::dart::ty::*;
use crate::ir::IrType::{EnumRef, StructRef};
use crate::ir::*;
use crate::type_dart_generator_struct;
use crate::utils::BlockIndex;

type_dart_generator_struct!(TypeBoxedGenerator, IrTypeBoxed);

impl TypeDartGeneratorTrait for TypeBoxedGenerator<'_> {
    fn api2wire_body(&self, block_index: BlockIndex) -> Option<String> {
<<<<<<< HEAD
        if self.ir.inner.is_primitive() {
            Some(format!(
                "return inner.new_{}_{}(_api2wire_{}(raw));",
                self.ir.safe_ident(),
                block_index,
                self.ir.inner.safe_ident(),
            ))
        } else {
            Some(format!(
                "final ptr = inner.new_{}_{}();
                _api_fill_to_wire_{}(raw, ptr.ref);
                return ptr;",
                self.ir.safe_ident(),
                block_index,
                self.ir.inner.safe_ident(),
            ))
        }
=======
        Some(match &*self.ir.inner {
            Primitive(_) => {
                format!(
                    "return inner.new_{}_{}(raw);",
                    self.ir.safe_ident(),
                    block_index
                )
            }
            inner => {
                format!(
                    "final ptr = inner.new_{}_{}();
                    _api_fill_to_wire_{}(raw, ptr.ref);
                    return ptr;",
                    self.ir.safe_ident(),
                    block_index,
                    inner.safe_ident(),
                )
            }
        })
>>>>>>> d1097eae
    }

    fn api_fill_to_wire_body(&self) -> Option<String> {
        (!self.ir.inner.is_primitive()).then(|| {
            format!(
                " _api_fill_to_wire_{}(apiObj, wireObj.ref);",
                self.ir.inner.safe_ident()
            )
        })
    }

    fn wire2api_body(&self) -> String {
        match &*self.ir.inner {
            StructRef(inner) => format!("return _wire2api_{}(raw);", inner.safe_ident()),
            EnumRef(inner) => format!("return _wire2api_{}(raw);", inner.safe_ident()),
            _ => gen_wire2api_simple_type_cast(&self.ir.dart_api_type()),
        }
    }
}<|MERGE_RESOLUTION|>--- conflicted
+++ resolved
@@ -9,7 +9,6 @@
 
 impl TypeDartGeneratorTrait for TypeBoxedGenerator<'_> {
     fn api2wire_body(&self, block_index: BlockIndex) -> Option<String> {
-<<<<<<< HEAD
         if self.ir.inner.is_primitive() {
             Some(format!(
                 "return inner.new_{}_{}(_api2wire_{}(raw));",
@@ -27,27 +26,6 @@
                 self.ir.inner.safe_ident(),
             ))
         }
-=======
-        Some(match &*self.ir.inner {
-            Primitive(_) => {
-                format!(
-                    "return inner.new_{}_{}(raw);",
-                    self.ir.safe_ident(),
-                    block_index
-                )
-            }
-            inner => {
-                format!(
-                    "final ptr = inner.new_{}_{}();
-                    _api_fill_to_wire_{}(raw, ptr.ref);
-                    return ptr;",
-                    self.ir.safe_ident(),
-                    block_index,
-                    inner.safe_ident(),
-                )
-            }
-        })
->>>>>>> d1097eae
     }
 
     fn api_fill_to_wire_body(&self) -> Option<String> {
