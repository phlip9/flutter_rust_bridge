--- conflicted
+++ resolved
@@ -8,11 +8,8 @@
 mod ty_primitive;
 mod ty_primitive_list;
 mod ty_struct;
-<<<<<<< HEAD
+mod ty_sync_return;
 mod wasm;
-=======
-mod ty_sync_return;
->>>>>>> 7bfbb39b
 
 use func::*;
 use std::borrow::Cow;
@@ -458,77 +455,6 @@
             })
             .unwrap_or_default()
         })
-<<<<<<< HEAD
-=======
-        // If struct has a method with first element `input0`
-        || (input_0_struct_name.is_some() && MethodNamingUtil::has_methods(input_0_struct_name.unwrap(), ir_file))
-        //If output is a struct with methods
-        || (func_output_struct_name.is_some()
-            && MethodNamingUtil::has_methods(func_output_struct_name.unwrap(), ir_file))
-    {
-        format!("(d) => _wire2api_{}(this, d)", func.output.safe_ident())
-    } else {
-        format!("_wire2api_{}", func.output.safe_ident())
-    };
-
-    let implementation = match func.mode {
-        IrFuncMode::Sync => format!(
-            "{} => {}(FlutterRustBridgeSyncTask(
-            callFfi: () => inner.{}({}),
-            parseSuccessData: {},
-            {}
-        ));",
-            partial,
-            execute_func_name,
-            func.wire_func_name(),
-            wire_param_list.join(", "),
-            parse_sucess_data,
-            task_common_args,
-        ),
-        _ => format!(
-            "{} => {}(FlutterRustBridgeTask(
-            callFfi: (port_) => inner.{}({}),
-            parseSuccessData: {},
-            {}
-        ));",
-            partial,
-            execute_func_name,
-            func.wire_func_name(),
-            wire_param_list.join(", "),
-            parse_sucess_data,
-            task_common_args,
-        ),
-    };
-
-    let companion_field_signature = format!(
-        "FlutterRustBridgeTaskConstMeta get {};",
-        const_meta_field_name,
-    );
-
-    let companion_field_implementation = format!(
-        "
-        FlutterRustBridgeTaskConstMeta get {} => const FlutterRustBridgeTaskConstMeta(
-            debugName: \"{}\",
-            argNames: [{}],
-        );
-        ",
-        const_meta_field_name,
-        func.name,
-        func.inputs
-            .iter()
-            .map(|input| format!("\"{}\"", input.name.dart_style()))
-            .collect::<Vec<_>>()
-            .join(", "),
-    );
-
-    GeneratedApiFunc {
-        signature,
-        implementation,
-        comments,
-        companion_field_signature,
-        companion_field_implementation,
-    }
->>>>>>> 7bfbb39b
 }
 
 fn generate_api_fill_to_wire_func(ty: &IrType, ir_file: &IrFile, config: &Opts) -> String {
