--- conflicted
+++ resolved
@@ -7,16 +7,8 @@
 type_dart_generator_struct!(TypePrimitiveGenerator, IrTypePrimitive);
 
 impl TypeDartGeneratorTrait for TypePrimitiveGenerator<'_> {
-<<<<<<< HEAD
     fn api2wire_body(&self, _block_index: BlockIndex) -> Option<String> {
-        Some(match self.ir {
-            IrTypePrimitive::Bool => "return raw ? 1 : 0;".to_owned(),
-            _ => "return raw;".to_string(),
-        })
-=======
-    fn api2wire_body(&self) -> Option<String> {
-        Some("return raw;".to_string())
->>>>>>> e5a2f0b8
+        Some("return raw;".to_string();
     }
 
     fn wire2api_body(&self) -> String {
