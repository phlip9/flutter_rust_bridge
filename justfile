# To use this file, install Just: cargo install just

frb_bin := "cargo run --manifest-path frb_codegen/Cargo.toml --"
frb_pure := "frb_example/pure_dart"
frb_pure_multi := "frb_example/pure_dart_multi"
frb_flutter := "frb_example/with_flutter"
line_length := "120"
dylib := if os() == "windows" {
    "flutter_rust_bridge_example.dll"
} else if os() == "macos" {
    "libflutter_rust_bridge_example.dylib"
} else {
    "libflutter_rust_bridge_example.so"
}
frb_linux_so := "target/x86_64-unknown-linux-gnu/debug/libflutter_rust_bridge_example.so"
frb_tools := justfile_directory() / "tools"

default: gen-bridge
precommit: gen-bridge check lint gen-help

alias b := build
build:
    cd frb_codegen && cargo build

alias g := gen-bridge
<<<<<<< HEAD
gen-bridge:
    {{frb_bin}} -r {{frb_pure}}/rust/src/api.rs \
                -d {{frb_pure}}/dart/lib/bridge_generated.dart \
                --dart-decl-output {{frb_pure}}/dart/lib/bridge_definitions.dart \
                --dart-format-line-length {{line_length}} --wasm
    cd {{frb_flutter}} && flutter pub get
=======
gen-bridge: build
    # no longer needed, since will auto generate when building
    # {{frb_bin}} -r {{frb_pure}}/rust/src/api.rs \
    #             -d {{frb_pure}}/dart/lib/bridge_generated.dart \
    #             --dart-format-line-length {{line_length}}

    (cd {{frb_flutter}} && flutter pub get)
>>>>>>> 14c206b5
    {{frb_bin}} -r {{frb_flutter}}/rust/src/api.rs \
                -d {{frb_flutter}}/lib/bridge_generated.dart \
                --dart-decl-output {{frb_flutter}}/lib/bridge_definitions.dart \
                -c {{frb_flutter}}/ios/Runner/bridge_generated.h \
                -c {{frb_flutter}}/macos/Runner/bridge_generated.h \
                --dart-format-line-length {{line_length}} --wasm

alias l := lint
lint *args="":
    dart format --fix . {{args}}
    dart format --fix -l {{line_length}} {{frb_pure}} {{args}}
    dart format --fix -l {{line_length}} {{frb_pure_multi}} {{args}}
    dart format --fix -l {{line_length}} {{frb_flutter}} {{args}}
    cd {{frb_pure}}/rust && cargo fmt
    cd {{frb_pure_multi}}/rust && cargo fmt
    cd {{frb_flutter}}/rust && cargo fmt
    cd frb_codegen && cargo fmt

alias t := test
test: test-support test-pure test-integration
test-pure:
    cd {{frb_pure}}/rust && cargo b
    cd {{frb_pure}}/dart && \
        dart pub get && \
        dart lib/main.dart ../rust/target/debug/{{dylib}}
# TODO: Make ASan tests work for other platforms
test-pure-asan $RUSTFLAGS="-Zsanitizer=address":
    ./tools/dartsdk/fetch.sh
    cd {{frb_pure}}/rust && cargo +nightly b --target x86_64-unknown-linux-gnu
    cd {{frb_pure}}/dart && \
        {{frb_tools}}/dartsdk/x64/dart pub get && \
        {{frb_tools}}/dartsdk/x64/dart lib/main.dart  ../rust/{{frb_linux_so}}

test-pure-web *args="":
    cd {{frb_pure}}/dart && just serve --dart-input lib/main.web.dart --root web/ -c ../rust --port 8081 {{args}}
test-flutter-web *args="":
    cd {{frb_flutter}} && just serve -c rust {{args}}
test-integration:
    cd {{frb_flutter}} && flutter test integration_test/main.dart
test-support platform="chrome":
    cd frb_dart && dart pub get && \
        dart test test/*.dart && \
        dart test -p {{platform}} test/*.dart

alias c := clean
clean:
    cd {{frb_pure}}/dart && flutter clean
    cd {{frb_pure}}/rust && cargo clean
    cd {{frb_pure_multi}}/dart && flutter clean
    cd {{frb_pure_multi}}/rust && cargo clean
    cd {{frb_flutter}} && flutter clean
    cd {{frb_flutter}}/rust && cargo clean

check:
    cd {{frb_pure}}/dart && dart pub get && dart analyze
    cd {{frb_pure}}/rust && cargo clippy
    cd {{frb_pure_multi}}/dart && dart pub get && dart analyze
    cd {{frb_pure_multi}}/rust && cargo clippy
    cd {{frb_flutter}} && flutter pub get && flutter analyze
    cd {{frb_flutter}}/rust && cargo clippy
    cd frb_codegen && cargo clippy -- -D warnings
    cd frb_rust && cargo clippy -- -D warnings
    cd frb_rust && cargo clippy --target wasm32-unknown-unknown -- -D warnings

serve *args="":
    cd {{invocation_directory()}} && dart run {{justfile_directory()}}/frb_dart/bin/serve.dart {{args}}

refresh_all:
    just gen-bridge 
    (cd frb_rust && cargo clippy -- -D warnings)
    (cd frb_macros && cargo clippy -- -D warnings)
    (cd frb_example/pure_dart/rust && cargo clippy -- -D warnings)
    (cd frb_example/pure_dart_multi/rust && cargo clippy -- -D warnings)
    (cd frb_example/with_flutter/rust && cargo clippy -- -D warnings)
    (cd frb_example/pure_dart/dart && dart pub get)
    (cd frb_example/pure_dart_multi/dart && dart pub get)
    (cd frb_example/with_flutter && flutter pub get)

    just lint

    sed -i "" -e 's/pub.flutter-io.cn/pub.dartlang.org/g' frb_example/pure_dart/dart/pubspec.lock
    sed -i "" -e 's/pub.flutter-io.cn/pub.dartlang.org/g' frb_example/pure_dart_multi/dart/pubspec.lock
    sed -i "" -e 's/pub.flutter-io.cn/pub.dartlang.org/g' frb_example/with_flutter/pubspec.lock

publish_all:
    (cd frb_codegen && cargo publish)
    (cd frb_rust && cargo publish)
    (cd frb_macros && cargo publish)
    (cd frb_dart && flutter pub publish --force --server=https://pub.dartlang.org)

release old_version new_version:
    grep -q 'version = "{{old_version}}"' frb_codegen/Cargo.toml
    grep -q '{{new_version}}' CHANGELOG.md

    sed -i '' 's/version = "{{old_version}}"/version = "{{new_version}}"/g' frb_codegen/Cargo.toml
    sed -i '' 's/version = "{{old_version}}"/version = "{{new_version}}"/g' frb_rust/Cargo.toml
    sed -i '' 's/version = "{{old_version}}"/version = "{{new_version}}"/g' frb_macros/Cargo.toml
    sed -i '' 's/version: {{old_version}}/version: {{new_version}}/g' frb_dart/pubspec.yaml

    just refresh_all

    cd frb_codegen && ./contrib/scoop.json.sh > ./contrib/flutter_rust_bridge_codegen.json

    git add --all
    git status && git diff --staged | grep ''
    git commit -m "bump from {{old_version}} to {{new_version}}"
    git push

    awk '/## {{new_version}}/{flag=1; next} /## {{old_version}}/{flag=0} flag' CHANGELOG.md | gh release create v{{new_version}} --notes-file "-" --draft --title v{{new_version}}
    echo 'A *DRAFT* release has been created. Please go to the webpage and really release if you find it correct.'
    open https://github.com/fzyzcjy/flutter_rust_bridge/releases

    just publish_all

gen-help:
    cargo run --manifest-path frb_codegen/Cargo.toml -- --help > book/src/help.txt
    dart run frb_dart/bin/serve.dart --help > book/src/help.serve.txt

# vim:expandtab:ts=4:sw=4<|MERGE_RESOLUTION|>--- conflicted
+++ resolved
@@ -23,14 +23,6 @@
     cd frb_codegen && cargo build
 
 alias g := gen-bridge
-<<<<<<< HEAD
-gen-bridge:
-    {{frb_bin}} -r {{frb_pure}}/rust/src/api.rs \
-                -d {{frb_pure}}/dart/lib/bridge_generated.dart \
-                --dart-decl-output {{frb_pure}}/dart/lib/bridge_definitions.dart \
-                --dart-format-line-length {{line_length}} --wasm
-    cd {{frb_flutter}} && flutter pub get
-=======
 gen-bridge: build
     # no longer needed, since will auto generate when building
     # {{frb_bin}} -r {{frb_pure}}/rust/src/api.rs \
@@ -38,7 +30,6 @@
     #             --dart-format-line-length {{line_length}}
 
     (cd {{frb_flutter}} && flutter pub get)
->>>>>>> 14c206b5
     {{frb_bin}} -r {{frb_flutter}}/rust/src/api.rs \
                 -d {{frb_flutter}}/lib/bridge_generated.dart \
                 --dart-decl-output {{frb_flutter}}/lib/bridge_definitions.dart \
