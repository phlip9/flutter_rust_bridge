--- conflicted
+++ resolved
@@ -693,8 +693,7 @@
     });
   });
 
-<<<<<<< HEAD
-  group('dart opaque', () {
+  group('dart opaque type', () {
     f() => 'Test_String';
 
     test('loopback', () async {
@@ -708,8 +707,10 @@
     test('drop', () async {
       expect(await api.asyncDartOpaque(notTemp: f), 'async test');
       expect(api.syncDartOpaque(notTemp: f), 'test');
-=======
-  group('opaque type', () {
+  });
+    });
+
+  group('rust opaque type', () {
     test('create and dispose', () async {
       var futureData = api.createOpaque();
       var data = await api.createOpaque();
@@ -921,7 +922,6 @@
 
       await expectLater(() => api.opaqueVecRun(data: data), throwsA(isA<FfiException>()));
       data[1].dispose();
->>>>>>> e2d459ed
     });
   });
 }
