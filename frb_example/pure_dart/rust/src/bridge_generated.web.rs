use super::*;
// Section: wire functions

#[wasm_bindgen]
pub fn wire_simple_adder(port_: MessagePort, a: i32, b: i32) {
    wire_simple_adder_impl(port_, a, b)
}

#[wasm_bindgen]
pub fn wire_primitive_types(
    port_: MessagePort,
    my_i32: i32,
    my_i64: i64,
    my_f64: f64,
    my_bool: bool,
) {
    wire_primitive_types_impl(port_, my_i32, my_i64, my_f64, my_bool)
}

#[wasm_bindgen]
pub fn wire_primitive_u32(port_: MessagePort, my_u32: u32) {
    wire_primitive_u32_impl(port_, my_u32)
}

#[wasm_bindgen]
pub fn wire_handle_string(port_: MessagePort, s: String) {
    wire_handle_string_impl(port_, s)
}

#[wasm_bindgen]
pub fn wire_handle_return_unit(port_: MessagePort) {
    wire_handle_return_unit_impl(port_)
}

#[wasm_bindgen]
pub fn wire_handle_vec_u8(port_: MessagePort, v: Box<[u8]>) {
    wire_handle_vec_u8_impl(port_, v)
}

#[wasm_bindgen]
pub fn wire_handle_vec_of_primitive(port_: MessagePort, n: i32) {
    wire_handle_vec_of_primitive_impl(port_, n)
}

#[wasm_bindgen]
pub fn wire_handle_zero_copy_vec_of_primitive(port_: MessagePort, n: i32) {
    wire_handle_zero_copy_vec_of_primitive_impl(port_, n)
}

#[wasm_bindgen]
pub fn wire_handle_struct(port_: MessagePort, arg: JsValue, boxed: JsValue) {
    wire_handle_struct_impl(port_, arg, boxed)
}

#[wasm_bindgen]
pub fn wire_handle_newtype(port_: MessagePort, arg: JsValue) {
    wire_handle_newtype_impl(port_, arg)
}

#[wasm_bindgen]
pub fn wire_handle_list_of_struct(port_: MessagePort, l: JsValue) {
    wire_handle_list_of_struct_impl(port_, l)
}

#[wasm_bindgen]
pub fn wire_handle_string_list(port_: MessagePort, names: JsValue) {
    wire_handle_string_list_impl(port_, names)
}

#[wasm_bindgen]
pub fn wire_handle_complex_struct(port_: MessagePort, s: JsValue) {
    wire_handle_complex_struct_impl(port_, s)
}

#[wasm_bindgen]
pub fn wire_handle_sync_return(mode: String) -> support::WireSyncReturnStruct {
    wire_handle_sync_return_impl(mode)
}

#[wasm_bindgen]
pub fn wire_handle_sync_bool(input: bool) -> support::WireSyncReturnStruct {
    wire_handle_sync_bool_impl(input)
}

#[wasm_bindgen]
pub fn wire_handle_sync_u8(input: u8) -> support::WireSyncReturnStruct {
    wire_handle_sync_u8_impl(input)
}

#[wasm_bindgen]
pub fn wire_handle_sync_u16(input: u16) -> support::WireSyncReturnStruct {
    wire_handle_sync_u16_impl(input)
}

#[wasm_bindgen]
pub fn wire_handle_sync_u32(input: u32) -> support::WireSyncReturnStruct {
    wire_handle_sync_u32_impl(input)
}

#[wasm_bindgen]
pub fn wire_handle_sync_u64(input: u64) -> support::WireSyncReturnStruct {
    wire_handle_sync_u64_impl(input)
}

#[wasm_bindgen]
pub fn wire_handle_sync_i8(input: i8) -> support::WireSyncReturnStruct {
    wire_handle_sync_i8_impl(input)
}

#[wasm_bindgen]
pub fn wire_handle_sync_i16(input: i16) -> support::WireSyncReturnStruct {
    wire_handle_sync_i16_impl(input)
}

#[wasm_bindgen]
pub fn wire_handle_sync_i32(input: i32) -> support::WireSyncReturnStruct {
    wire_handle_sync_i32_impl(input)
}

#[wasm_bindgen]
pub fn wire_handle_sync_i64(input: i64) -> support::WireSyncReturnStruct {
    wire_handle_sync_i64_impl(input)
}

#[wasm_bindgen]
pub fn wire_handle_sync_f32(input: f32) -> support::WireSyncReturnStruct {
    wire_handle_sync_f32_impl(input)
}

#[wasm_bindgen]
pub fn wire_handle_sync_f64(input: f64) -> support::WireSyncReturnStruct {
    wire_handle_sync_f64_impl(input)
}

#[wasm_bindgen]
pub fn wire_handle_sync_string(input: String) -> support::WireSyncReturnStruct {
    wire_handle_sync_string_impl(input)
}

#[wasm_bindgen]
pub fn wire_handle_stream(port_: MessagePort, arg: String) {
    wire_handle_stream_impl(port_, arg)
}

#[wasm_bindgen]
pub fn wire_handle_stream_of_struct(port_: MessagePort) {
    wire_handle_stream_of_struct_impl(port_)
}

#[wasm_bindgen]
pub fn wire_return_err(port_: MessagePort) {
    wire_return_err_impl(port_)
}

#[wasm_bindgen]
pub fn wire_return_panic(port_: MessagePort) {
    wire_return_panic_impl(port_)
}

#[wasm_bindgen]
pub fn wire_handle_optional_return(port_: MessagePort, left: f64, right: f64) {
    wire_handle_optional_return_impl(port_, left, right)
}

#[wasm_bindgen]
pub fn wire_handle_optional_struct(port_: MessagePort, document: Option<String>) {
    wire_handle_optional_struct_impl(port_, document)
}

#[wasm_bindgen]
pub fn wire_handle_optional_increment(port_: MessagePort, opt: JsValue) {
    wire_handle_optional_increment_impl(port_, opt)
}

#[wasm_bindgen]
pub fn wire_handle_increment_boxed_optional(port_: MessagePort, opt: *mut f64) {
    wire_handle_increment_boxed_optional_impl(port_, opt)
}

#[wasm_bindgen]
pub fn wire_handle_option_box_arguments(
    port_: MessagePort,
    i8box: *mut i8,
    u8box: *mut u8,
    i32box: *mut i32,
    i64box: *mut i64,
    f64box: *mut f64,
    boolbox: *mut bool,
    structbox: JsValue,
) {
    wire_handle_option_box_arguments_impl(
        port_, i8box, u8box, i32box, i64box, f64box, boolbox, structbox,
    )
}

#[wasm_bindgen]
pub fn wire_print_note(port_: MessagePort, note: JsValue) {
    wire_print_note_impl(port_, note)
}

#[wasm_bindgen]
pub fn wire_handle_return_enum(port_: MessagePort, input: String) {
    wire_handle_return_enum_impl(port_, input)
}

#[wasm_bindgen]
pub fn wire_handle_enum_parameter(port_: MessagePort, weekday: i32) {
    wire_handle_enum_parameter_impl(port_, weekday)
}

#[wasm_bindgen]
pub fn wire_handle_customized_struct(port_: MessagePort, val: JsValue) {
    wire_handle_customized_struct_impl(port_, val)
}

#[wasm_bindgen]
pub fn wire_handle_enum_struct(port_: MessagePort, val: JsValue) {
    wire_handle_enum_struct_impl(port_, val)
}

#[wasm_bindgen]
pub fn wire_use_imported_struct(port_: MessagePort, my_struct: JsValue) {
    wire_use_imported_struct_impl(port_, my_struct)
}

#[wasm_bindgen]
pub fn wire_use_imported_enum(port_: MessagePort, my_enum: i32) {
    wire_use_imported_enum_impl(port_, my_enum)
}

#[wasm_bindgen]
pub fn wire_get_app_settings(port_: MessagePort) {
    wire_get_app_settings_impl(port_)
}

#[wasm_bindgen]
pub fn wire_is_app_embedded(port_: MessagePort, app_settings: JsValue) {
    wire_is_app_embedded_impl(port_, app_settings)
}

#[wasm_bindgen]
pub fn wire_get_message(port_: MessagePort) {
    wire_get_message_impl(port_)
}

#[wasm_bindgen]
pub fn wire_repeat_number(port_: MessagePort, num: i32, times: usize) {
    wire_repeat_number_impl(port_, num, times)
}

#[wasm_bindgen]
pub fn wire_repeat_sequence(port_: MessagePort, seq: i32, times: usize) {
    wire_repeat_sequence_impl(port_, seq, times)
}

#[wasm_bindgen]
pub fn wire_first_number(port_: MessagePort, nums: JsValue) {
    wire_first_number_impl(port_, nums)
}

#[wasm_bindgen]
pub fn wire_first_sequence(port_: MessagePort, seqs: JsValue) {
    wire_first_sequence_impl(port_, seqs)
}

#[wasm_bindgen]
pub fn wire_get_array(port_: MessagePort) {
    wire_get_array_impl(port_)
}

#[wasm_bindgen]
pub fn wire_get_complex_array(port_: MessagePort) {
    wire_get_complex_array_impl(port_)
}

#[wasm_bindgen]
pub fn wire_get_usize(port_: MessagePort, u: usize) {
    wire_get_usize_impl(port_, u)
}

#[wasm_bindgen]
pub fn wire_next_user_id(port_: MessagePort, user_id: JsValue) {
    wire_next_user_id_impl(port_, user_id)
}

#[wasm_bindgen]
pub fn wire_register_event_listener(port_: MessagePort) {
    wire_register_event_listener_impl(port_)
}

#[wasm_bindgen]
pub fn wire_close_event_listener(port_: MessagePort) {
    wire_close_event_listener_impl(port_)
}

#[wasm_bindgen]
pub fn wire_create_event(port_: MessagePort, address: String, payload: String) {
    wire_create_event_impl(port_, address, payload)
}

#[wasm_bindgen]
pub fn wire_handle_stream_sink_at_1(port_: MessagePort, key: u32, max: u32) {
    wire_handle_stream_sink_at_1_impl(port_, key, max)
}

#[wasm_bindgen]
pub fn wire_handle_stream_sink_at_2(port_: MessagePort, key: u32, max: u32) {
    wire_handle_stream_sink_at_2_impl(port_, key, max)
}

#[wasm_bindgen]
pub fn wire_handle_stream_sink_at_3(port_: MessagePort, key: u32, max: u32) {
    wire_handle_stream_sink_at_3_impl(port_, key, max)
}

#[wasm_bindgen]
pub fn wire_get_sum_struct(port_: MessagePort) {
    wire_get_sum_struct_impl(port_)
}

#[wasm_bindgen]
pub fn wire_get_sum_array(port_: MessagePort, a: u32, b: u32, c: u32) {
    wire_get_sum_array_impl(port_, a, b, c)
}

#[wasm_bindgen]
pub fn wire_multiply_by_ten(port_: MessagePort, measure: JsValue) {
    wire_multiply_by_ten_impl(port_, measure)
}

#[wasm_bindgen]
pub fn wire_call_old_module_system(port_: MessagePort) {
    wire_call_old_module_system_impl(port_)
}

#[wasm_bindgen]
pub fn wire_call_new_module_system(port_: MessagePort) {
    wire_call_new_module_system_impl(port_)
}

#[wasm_bindgen]
pub fn wire_handle_big_buffers(port_: MessagePort) {
    wire_handle_big_buffers_impl(port_)
}

#[wasm_bindgen]
pub fn wire_datetime_utc(port_: MessagePort, d: i64) {
    wire_datetime_utc_impl(port_, d)
}

#[wasm_bindgen]
pub fn wire_datetime_local(port_: MessagePort, d: i64) {
    wire_datetime_local_impl(port_, d)
}

#[wasm_bindgen]
pub fn wire_naivedatetime(port_: MessagePort, d: i64) {
    wire_naivedatetime_impl(port_, d)
}

#[wasm_bindgen]
pub fn wire_duration(port_: MessagePort, d: i64) {
    wire_duration_impl(port_, d)
}

#[wasm_bindgen]
pub fn wire_how_long_does_it_take(port_: MessagePort, mine: JsValue) {
    wire_how_long_does_it_take_impl(port_, mine)
}

#[wasm_bindgen]
pub fn wire_handle_uuid(port_: MessagePort, id: Box<[u8]>) {
    wire_handle_uuid_impl(port_, id)
}

#[wasm_bindgen]
pub fn wire_handle_uuids(port_: MessagePort, ids: Box<[u8]>) {
    wire_handle_uuids_impl(port_, ids)
}

#[wasm_bindgen]
pub fn wire_handle_nested_uuids(port_: MessagePort, ids: JsValue) {
    wire_handle_nested_uuids_impl(port_, ids)
}

#[wasm_bindgen]
pub fn wire_new_msgid(port_: MessagePort, id: Box<[u8]>) {
    wire_new_msgid_impl(port_, id)
}

#[wasm_bindgen]
pub fn wire_use_msgid(port_: MessagePort, id: JsValue) {
    wire_use_msgid_impl(port_, id)
}

#[wasm_bindgen]
pub fn wire_boxed_blob(port_: MessagePort, blob: Box<[u8]>) {
    wire_boxed_blob_impl(port_, blob)
}

#[wasm_bindgen]
pub fn wire_use_boxed_blob(port_: MessagePort, blob: JsValue) {
    wire_use_boxed_blob_impl(port_, blob)
}

#[wasm_bindgen]
pub fn wire_return_boxed_feed_id(port_: MessagePort, id: Box<[u8]>) {
    wire_return_boxed_feed_id_impl(port_, id)
}

#[wasm_bindgen]
pub fn wire_return_boxed_raw_feed_id(port_: MessagePort, id: JsValue) {
    wire_return_boxed_raw_feed_id_impl(port_, id)
}

#[wasm_bindgen]
pub fn wire_test_id(port_: MessagePort, id: JsValue) {
    wire_test_id_impl(port_, id)
}

#[wasm_bindgen]
pub fn wire_last_number(port_: MessagePort, array: Box<[f64]>) {
    wire_last_number_impl(port_, array)
}

#[wasm_bindgen]
pub fn wire_nested_id(port_: MessagePort, id: JsValue) {
    wire_nested_id_impl(port_, id)
}

#[wasm_bindgen]
<<<<<<< HEAD
pub fn wire_sync_dart_opaque(not_temp: *mut JsValue) -> support::WireSyncReturnStruct {
    wire_sync_dart_opaque_impl(not_temp)
}

#[wasm_bindgen]
pub fn wire_async_dart_opaque(port_: MessagePort, not_temp: *mut JsValue) {
    wire_async_dart_opaque_impl(port_, not_temp)
}

#[wasm_bindgen]
pub fn wire_loop_back(port_: MessagePort, not_temp: *mut JsValue) {
    wire_loop_back_impl(port_, not_temp)
}

#[wasm_bindgen]
pub fn wire_exotic_drop(not_temp: *mut JsValue) -> support::WireSyncReturnStruct {
    wire_exotic_drop_impl(not_temp)
=======
pub fn wire_create_opaque(port_: MessagePort) {
    wire_create_opaque_impl(port_)
}

#[wasm_bindgen]
pub fn wire_create_array_opaque_enum(port_: MessagePort) {
    wire_create_array_opaque_enum_impl(port_)
}

#[wasm_bindgen]
pub fn wire_run_enum_opaque(port_: MessagePort, opaque: JsValue) {
    wire_run_enum_opaque_impl(port_, opaque)
}

#[wasm_bindgen]
pub fn wire_run_opaque(port_: MessagePort, opaque: JsValue) {
    wire_run_opaque_impl(port_, opaque)
}

#[wasm_bindgen]
pub fn wire_run_opaque_with_delay(port_: MessagePort, opaque: JsValue) {
    wire_run_opaque_with_delay_impl(port_, opaque)
}

#[wasm_bindgen]
pub fn wire_opaque_array(port_: MessagePort) {
    wire_opaque_array_impl(port_)
}

#[wasm_bindgen]
pub fn wire_opaque_array_run(port_: MessagePort, data: JsValue) {
    wire_opaque_array_run_impl(port_, data)
}

#[wasm_bindgen]
pub fn wire_opaque_vec(port_: MessagePort) {
    wire_opaque_vec_impl(port_)
}

#[wasm_bindgen]
pub fn wire_opaque_vec_run(port_: MessagePort, data: JsValue) {
    wire_opaque_vec_run_impl(port_, data)
}

#[wasm_bindgen]
pub fn wire_create_nested_opaque(port_: MessagePort) {
    wire_create_nested_opaque_impl(port_)
}

#[wasm_bindgen]
pub fn wire_run_nested_opaque(port_: MessagePort, opaque: JsValue) {
    wire_run_nested_opaque_impl(port_, opaque)
>>>>>>> e2d459ed
}

#[wasm_bindgen]
pub fn wire_sum__method__SumWith(port_: MessagePort, that: JsValue, y: u32, z: u32) {
    wire_sum__method__SumWith_impl(port_, that, y, z)
}

#[wasm_bindgen]
pub fn wire_new__static_method__ConcatenateWith(port_: MessagePort, a: String) {
    wire_new__static_method__ConcatenateWith_impl(port_, a)
}

#[wasm_bindgen]
pub fn wire_concatenate__method__ConcatenateWith(port_: MessagePort, that: JsValue, b: String) {
    wire_concatenate__method__ConcatenateWith_impl(port_, that, b)
}

#[wasm_bindgen]
pub fn wire_concatenate_static__static_method__ConcatenateWith(
    port_: MessagePort,
    a: String,
    b: String,
) {
    wire_concatenate_static__static_method__ConcatenateWith_impl(port_, a, b)
}

#[wasm_bindgen]
pub fn wire_handle_some_stream_sink__method__ConcatenateWith(
    port_: MessagePort,
    that: JsValue,
    key: u32,
    max: u32,
) {
    wire_handle_some_stream_sink__method__ConcatenateWith_impl(port_, that, key, max)
}

#[wasm_bindgen]
pub fn wire_handle_some_stream_sink_at_1__method__ConcatenateWith(
    port_: MessagePort,
    that: JsValue,
) {
    wire_handle_some_stream_sink_at_1__method__ConcatenateWith_impl(port_, that)
}

#[wasm_bindgen]
pub fn wire_handle_some_static_stream_sink__static_method__ConcatenateWith(
    port_: MessagePort,
    key: u32,
    max: u32,
) {
    wire_handle_some_static_stream_sink__static_method__ConcatenateWith_impl(port_, key, max)
}

#[wasm_bindgen]
pub fn wire_handle_some_static_stream_sink_single_arg__static_method__ConcatenateWith(
    port_: MessagePort,
) {
    wire_handle_some_static_stream_sink_single_arg__static_method__ConcatenateWith_impl(port_)
}

// Section: allocate functions

#[wasm_bindgen]
pub fn new_DartOpaque(handle: JsValue, port: MessagePort) -> usize {
    support::new_leak_box_ptr(DartOpaque::new(handle, port)) as _
}

#[wasm_bindgen]
pub fn new_box_autoadd_bool_0(value: bool) -> *mut bool {
    support::new_leak_box_ptr(value)
}

#[wasm_bindgen]
pub fn new_box_autoadd_f64_0(value: f64) -> *mut f64 {
    support::new_leak_box_ptr(value)
}

#[wasm_bindgen]
pub fn new_box_autoadd_i32_0(value: i32) -> *mut i32 {
    support::new_leak_box_ptr(value)
}

#[wasm_bindgen]
pub fn new_box_autoadd_i64_0(value: i64) -> *mut i64 {
    support::new_leak_box_ptr(value)
}

#[wasm_bindgen]
pub fn new_box_bool_0(value: bool) -> *mut bool {
    support::new_leak_box_ptr(value)
}

#[wasm_bindgen]
pub fn new_box_f64_0(value: f64) -> *mut f64 {
    support::new_leak_box_ptr(value)
}

#[wasm_bindgen]
pub fn new_box_i32_0(value: i32) -> *mut i32 {
    support::new_leak_box_ptr(value)
}

#[wasm_bindgen]
pub fn new_box_i64_0(value: i64) -> *mut i64 {
    support::new_leak_box_ptr(value)
}

#[wasm_bindgen]
pub fn new_box_i8_0(value: i8) -> *mut i8 {
    support::new_leak_box_ptr(value)
}

#[wasm_bindgen]
pub fn new_box_u8_0(value: u8) -> *mut u8 {
    support::new_leak_box_ptr(value)
}

#[wasm_bindgen]
pub fn new_box_weekdays_0(value: i32) -> *mut i32 {
    support::new_leak_box_ptr(value)
}

// Section: related functions

#[wasm_bindgen]
<<<<<<< HEAD
pub fn get_DartObject(ptr: usize) -> JsValue {
    *unsafe { support::box_from_leak_ptr(ptr as _) }
=======
pub fn drop_opaque_BoxDartDebug(ptr: *const c_void) {
    unsafe {
        Arc::<Box<dyn DartDebug>>::decrement_strong_count(ptr as _);
    }
}

#[wasm_bindgen]
pub fn share_opaque_BoxDartDebug(ptr: *const c_void) -> *const c_void {
    unsafe {
        Arc::<Box<dyn DartDebug>>::increment_strong_count(ptr as _);
        ptr
    }
}

#[wasm_bindgen]
pub fn drop_opaque_HideData(ptr: *const c_void) {
    unsafe {
        Arc::<HideData>::decrement_strong_count(ptr as _);
    }
}

#[wasm_bindgen]
pub fn share_opaque_HideData(ptr: *const c_void) -> *const c_void {
    unsafe {
        Arc::<HideData>::increment_strong_count(ptr as _);
        ptr
    }
}

#[wasm_bindgen]
pub fn drop_opaque_I32(ptr: *const c_void) {
    unsafe {
        Arc::<i32>::decrement_strong_count(ptr as _);
    }
}

#[wasm_bindgen]
pub fn share_opaque_I32(ptr: *const c_void) -> *const c_void {
    unsafe {
        Arc::<i32>::increment_strong_count(ptr as _);
        ptr
    }
}

#[wasm_bindgen]
pub fn drop_opaque_MutexHideData(ptr: *const c_void) {
    unsafe {
        Arc::<Mutex<HideData>>::decrement_strong_count(ptr as _);
    }
}

#[wasm_bindgen]
pub fn share_opaque_MutexHideData(ptr: *const c_void) -> *const c_void {
    unsafe {
        Arc::<Mutex<HideData>>::increment_strong_count(ptr as _);
        ptr
    }
}

#[wasm_bindgen]
pub fn drop_opaque_RwLockHideData(ptr: *const c_void) {
    unsafe {
        Arc::<RwLock<HideData>>::decrement_strong_count(ptr as _);
    }
}

#[wasm_bindgen]
pub fn share_opaque_RwLockHideData(ptr: *const c_void) -> *const c_void {
    unsafe {
        Arc::<RwLock<HideData>>::increment_strong_count(ptr as _);
        ptr
    }
>>>>>>> e2d459ed
}

// Section: impl Wire2Api

impl Wire2Api<chrono::Duration> for i64 {
    fn wire2api(self) -> chrono::Duration {
        chrono::Duration::milliseconds(self)
    }
}
impl Wire2Api<chrono::DateTime<chrono::Local>> for i64 {
    fn wire2api(self) -> chrono::DateTime<chrono::Local> {
        let Timestamp { s, ns } = wire2api_timestamp(self);
        chrono::DateTime::<chrono::Local>::from(chrono::DateTime::<chrono::Utc>::from_utc(
            chrono::NaiveDateTime::from_timestamp(s, ns),
            chrono::Utc,
        ))
    }
}
impl Wire2Api<chrono::NaiveDateTime> for i64 {
    fn wire2api(self) -> chrono::NaiveDateTime {
        let Timestamp { s, ns } = wire2api_timestamp(self);
        chrono::NaiveDateTime::from_timestamp(s, ns)
    }
}
impl Wire2Api<chrono::DateTime<chrono::Utc>> for i64 {
    fn wire2api(self) -> chrono::DateTime<chrono::Utc> {
        let Timestamp { s, ns } = wire2api_timestamp(self);
        chrono::DateTime::<chrono::Utc>::from_utc(
            chrono::NaiveDateTime::from_timestamp(s, ns),
            chrono::Utc,
        )
    }
}
<<<<<<< HEAD
impl Wire2Api<DartOpaque> for *mut JsValue {
    fn wire2api(self) -> DartOpaque {
        *unsafe { support::box_from_leak_ptr::<DartOpaque>(self as _) }
    }
}
=======
>>>>>>> e2d459ed

impl Wire2Api<String> for String {
    fn wire2api(self) -> String {
        self
    }
}
impl Wire2Api<Vec<String>> for JsValue {
    fn wire2api(self) -> Vec<String> {
        self.dyn_into::<JsArray>()
            .unwrap()
            .iter()
            .map(Wire2Api::wire2api)
            .collect()
    }
}

impl Wire2Api<uuid::Uuid> for Box<[u8]> {
    fn wire2api(self) -> uuid::Uuid {
        let single: Vec<u8> = self.wire2api();
        wire2api_uuid_ref(single.as_slice())
    }
}
impl Wire2Api<Vec<uuid::Uuid>> for Box<[u8]> {
    fn wire2api(self) -> Vec<uuid::Uuid> {
        let multiple: Vec<u8> = self.wire2api();
        wire2api_uuids(multiple)
    }
}
impl Wire2Api<ZeroCopyBuffer<Vec<u8>>> for Box<[u8]> {
    fn wire2api(self) -> ZeroCopyBuffer<Vec<u8>> {
        ZeroCopyBuffer(self.wire2api())
    }
}
impl Wire2Api<ApplicationEnv> for JsValue {
    fn wire2api(self) -> ApplicationEnv {
        let self_ = self.dyn_into::<JsArray>().unwrap();
        assert_eq!(
            self_.length(),
            1,
            "Expected 1 elements, got {}",
            self_.length()
        );
        ApplicationEnv {
            vars: self_.get(0).wire2api(),
        }
    }
}
impl Wire2Api<ApplicationEnvVar> for JsValue {
    fn wire2api(self) -> ApplicationEnvVar {
        let self_ = self.dyn_into::<JsArray>().unwrap();
        assert_eq!(
            self_.length(),
            2,
            "Expected 2 elements, got {}",
            self_.length()
        );
        ApplicationEnvVar(self_.get(0).wire2api(), self_.get(1).wire2api())
    }
}

impl Wire2Api<ApplicationSettings> for JsValue {
    fn wire2api(self) -> ApplicationSettings {
        let self_ = self.dyn_into::<JsArray>().unwrap();
        assert_eq!(
            self_.length(),
            4,
            "Expected 4 elements, got {}",
            self_.length()
        );
        ApplicationSettings {
            name: self_.get(0).wire2api(),
            version: self_.get(1).wire2api(),
            mode: self_.get(2).wire2api(),
            env: self_.get(3).wire2api(),
        }
    }
}
impl Wire2Api<Attribute> for JsValue {
    fn wire2api(self) -> Attribute {
        let self_ = self.dyn_into::<JsArray>().unwrap();
        assert_eq!(
            self_.length(),
            2,
            "Expected 2 elements, got {}",
            self_.length()
        );
        Attribute {
            key: self_.get(0).wire2api(),
            value: self_.get(1).wire2api(),
        }
    }
}
impl Wire2Api<Blob> for JsValue {
    fn wire2api(self) -> Blob {
        let self_ = self.dyn_into::<JsArray>().unwrap();
        assert_eq!(
            self_.length(),
            1,
            "Expected 1 elements, got {}",
            self_.length()
        );
        Blob(self_.get(0).wire2api())
    }
}

impl Wire2Api<Box<[u8; 1600]>> for Box<[u8]> {
    fn wire2api(self) -> Box<[u8; 1600]> {
        Wire2Api::<[u8; 1600]>::wire2api(self).into()
    }
}

impl Wire2Api<ConcatenateWith> for JsValue {
    fn wire2api(self) -> ConcatenateWith {
        let self_ = self.dyn_into::<JsArray>().unwrap();
        assert_eq!(
            self_.length(),
            1,
            "Expected 1 elements, got {}",
            self_.length()
        );
        ConcatenateWith {
            a: self_.get(0).wire2api(),
        }
    }
}
impl Wire2Api<Customized> for JsValue {
    fn wire2api(self) -> Customized {
        let self_ = self.dyn_into::<JsArray>().unwrap();
        assert_eq!(
            self_.length(),
            2,
            "Expected 2 elements, got {}",
            self_.length()
        );
        Customized {
            final_field: self_.get(0).wire2api(),
            non_final_field: self_.get(1).wire2api(),
        }
    }
}
impl Wire2Api<Distance> for JsValue {
    fn wire2api(self) -> Distance {
        let self_ = self.unchecked_into::<JsArray>();
        match self_.get(0).unchecked_into_f64() as _ {
            0 => Distance::Unknown,
            1 => Distance::Map(self_.get(1).wire2api()),
            _ => unreachable!(),
        }
    }
}
impl Wire2Api<EnumOpaque> for JsValue {
    fn wire2api(self) -> EnumOpaque {
        let self_ = self.unchecked_into::<JsArray>();
        match self_.get(0).unchecked_into_f64() as _ {
            0 => EnumOpaque::Struct(self_.get(1).wire2api()),
            1 => EnumOpaque::Primitive(self_.get(1).wire2api()),
            2 => EnumOpaque::TraitObj(self_.get(1).wire2api()),
            3 => EnumOpaque::Mutex(self_.get(1).wire2api()),
            4 => EnumOpaque::RwLock(self_.get(1).wire2api()),
            _ => unreachable!(),
        }
    }
}
impl Wire2Api<ExoticOptionals> for JsValue {
    fn wire2api(self) -> ExoticOptionals {
        let self_ = self.dyn_into::<JsArray>().unwrap();
        assert_eq!(
            self_.length(),
            14,
            "Expected 14 elements, got {}",
            self_.length()
        );
        ExoticOptionals {
            int32: self_.get(0).wire2api(),
            int64: self_.get(1).wire2api(),
            float64: self_.get(2).wire2api(),
            boolean: self_.get(3).wire2api(),
            zerocopy: self_.get(4).wire2api(),
            int8list: self_.get(5).wire2api(),
            uint8list: self_.get(6).wire2api(),
            int32list: self_.get(7).wire2api(),
            float32list: self_.get(8).wire2api(),
            float64list: self_.get(9).wire2api(),
            attributes: self_.get(10).wire2api(),
            attributes_nullable: self_.get(11).wire2api(),
            nullable_attributes: self_.get(12).wire2api(),
            newtypeint: self_.get(13).wire2api(),
        }
    }
}

impl Wire2Api<[f64; 16]> for Box<[f64]> {
    fn wire2api(self) -> [f64; 16] {
        let vec: Vec<f64> = self.wire2api();
        support::from_vec_to_array(vec)
    }
}
impl Wire2Api<FeatureChrono> for JsValue {
    fn wire2api(self) -> FeatureChrono {
        let self_ = self.dyn_into::<JsArray>().unwrap();
        assert_eq!(
            self_.length(),
            4,
            "Expected 4 elements, got {}",
            self_.length()
        );
        FeatureChrono {
            utc: self_.get(0).wire2api(),
            local: self_.get(1).wire2api(),
            duration: self_.get(2).wire2api(),
            naive: self_.get(3).wire2api(),
        }
    }
}
impl Wire2Api<FeatureUuid> for JsValue {
    fn wire2api(self) -> FeatureUuid {
        let self_ = self.dyn_into::<JsArray>().unwrap();
        assert_eq!(
            self_.length(),
            2,
            "Expected 2 elements, got {}",
            self_.length()
        );
        FeatureUuid {
            one: self_.get(0).wire2api(),
            many: self_.get(1).wire2api(),
        }
    }
}
impl Wire2Api<FeedId> for JsValue {
    fn wire2api(self) -> FeedId {
        let self_ = self.dyn_into::<JsArray>().unwrap();
        assert_eq!(
            self_.length(),
            1,
            "Expected 1 elements, got {}",
            self_.length()
        );
        FeedId(self_.get(0).wire2api())
    }
}
impl Wire2Api<Vec<f32>> for Box<[f32]> {
    fn wire2api(self) -> Vec<f32> {
        self.into_vec()
    }
}
impl Wire2Api<Vec<f64>> for Box<[f64]> {
    fn wire2api(self) -> Vec<f64> {
        self.into_vec()
    }
}

impl Wire2Api<[i32; 2]> for Box<[i32]> {
    fn wire2api(self) -> [i32; 2] {
        let vec: Vec<i32> = self.wire2api();
        support::from_vec_to_array(vec)
    }
}

impl Wire2Api<Vec<i32>> for Box<[i32]> {
    fn wire2api(self) -> Vec<i32> {
        self.into_vec()
    }
}
impl Wire2Api<Vec<i8>> for Box<[i8]> {
    fn wire2api(self) -> Vec<i8> {
        self.into_vec()
    }
}
impl Wire2Api<KitchenSink> for JsValue {
    fn wire2api(self) -> KitchenSink {
        let self_ = self.unchecked_into::<JsArray>();
        match self_.get(0).unchecked_into_f64() as _ {
            0 => KitchenSink::Empty,
            1 => KitchenSink::Primitives {
                int32: self_.get(1).wire2api(),
                float64: self_.get(2).wire2api(),
                boolean: self_.get(3).wire2api(),
            },
            2 => KitchenSink::Nested(self_.get(1).wire2api(), self_.get(2).wire2api()),
            3 => KitchenSink::Optional(self_.get(1).wire2api(), self_.get(2).wire2api()),
            4 => KitchenSink::Buffer(self_.get(1).wire2api()),
            5 => KitchenSink::Enums(self_.get(1).wire2api()),
            _ => unreachable!(),
        }
    }
}
impl Wire2Api<Vec<Opaque<HideData>>> for JsValue {
    fn wire2api(self) -> Vec<Opaque<HideData>> {
        self.dyn_into::<JsArray>()
            .unwrap()
            .iter()
            .map(Wire2Api::wire2api)
            .collect()
    }
}
impl Wire2Api<Vec<ApplicationEnvVar>> for JsValue {
    fn wire2api(self) -> Vec<ApplicationEnvVar> {
        self.dyn_into::<JsArray>()
            .unwrap()
            .iter()
            .map(Wire2Api::wire2api)
            .collect()
    }
}
impl Wire2Api<Vec<Attribute>> for JsValue {
    fn wire2api(self) -> Vec<Attribute> {
        self.dyn_into::<JsArray>()
            .unwrap()
            .iter()
            .map(Wire2Api::wire2api)
            .collect()
    }
}
impl Wire2Api<Vec<MySize>> for JsValue {
    fn wire2api(self) -> Vec<MySize> {
        self.dyn_into::<JsArray>()
            .unwrap()
            .iter()
            .map(Wire2Api::wire2api)
            .collect()
    }
}
impl Wire2Api<Vec<MyTreeNode>> for JsValue {
    fn wire2api(self) -> Vec<MyTreeNode> {
        self.dyn_into::<JsArray>()
            .unwrap()
            .iter()
            .map(Wire2Api::wire2api)
            .collect()
    }
}
impl Wire2Api<Vec<Option<Attribute>>> for JsValue {
    fn wire2api(self) -> Vec<Option<Attribute>> {
        self.dyn_into::<JsArray>()
            .unwrap()
            .iter()
            .map(Wire2Api::wire2api)
            .collect()
    }
}
impl Wire2Api<Vec<TestId>> for JsValue {
    fn wire2api(self) -> Vec<TestId> {
        self.dyn_into::<JsArray>()
            .unwrap()
            .iter()
            .map(Wire2Api::wire2api)
            .collect()
    }
}
impl Wire2Api<Measure> for JsValue {
    fn wire2api(self) -> Measure {
        let self_ = self.unchecked_into::<JsArray>();
        match self_.get(0).unchecked_into_f64() as _ {
            0 => Measure::Speed(self_.get(1).wire2api()),
            1 => Measure::Distance(self_.get(1).wire2api()),
            _ => unreachable!(),
        }
    }
}
impl Wire2Api<MessageId> for JsValue {
    fn wire2api(self) -> MessageId {
        let self_ = self.dyn_into::<JsArray>().unwrap();
        assert_eq!(
            self_.length(),
            1,
            "Expected 1 elements, got {}",
            self_.length()
        );
        MessageId(self_.get(0).wire2api())
    }
}

impl Wire2Api<MySize> for JsValue {
    fn wire2api(self) -> MySize {
        let self_ = self.dyn_into::<JsArray>().unwrap();
        assert_eq!(
            self_.length(),
            2,
            "Expected 2 elements, got {}",
            self_.length()
        );
        MySize {
            width: self_.get(0).wire2api(),
            height: self_.get(1).wire2api(),
        }
    }
}
impl Wire2Api<MyStruct> for JsValue {
    fn wire2api(self) -> MyStruct {
        let self_ = self.dyn_into::<JsArray>().unwrap();
        assert_eq!(
            self_.length(),
            1,
            "Expected 1 elements, got {}",
            self_.length()
        );
        MyStruct {
            content: self_.get(0).wire2api(),
        }
    }
}
impl Wire2Api<MyTreeNode> for JsValue {
    fn wire2api(self) -> MyTreeNode {
        let self_ = self.dyn_into::<JsArray>().unwrap();
        assert_eq!(
            self_.length(),
            4,
            "Expected 4 elements, got {}",
            self_.length()
        );
        MyTreeNode {
            value_i32: self_.get(0).wire2api(),
            value_vec_u8: self_.get(1).wire2api(),
            value_boolean: self_.get(2).wire2api(),
            children: self_.get(3).wire2api(),
        }
    }
}
impl Wire2Api<NewTypeInt> for JsValue {
    fn wire2api(self) -> NewTypeInt {
        let self_ = self.dyn_into::<JsArray>().unwrap();
        assert_eq!(
            self_.length(),
            1,
            "Expected 1 elements, got {}",
            self_.length()
        );
        NewTypeInt(self_.get(0).wire2api())
    }
}
impl Wire2Api<Note> for JsValue {
    fn wire2api(self) -> Note {
        let self_ = self.dyn_into::<JsArray>().unwrap();
        assert_eq!(
            self_.length(),
            2,
            "Expected 2 elements, got {}",
            self_.length()
        );
        Note {
            day: self_.get(0).wire2api(),
            body: self_.get(1).wire2api(),
        }
    }
}
impl Wire2Api<Numbers> for JsValue {
    fn wire2api(self) -> Numbers {
        let self_ = self.dyn_into::<JsArray>().unwrap();
        assert_eq!(
            self_.length(),
            1,
            "Expected 1 elements, got {}",
            self_.length()
        );
        Numbers(self_.get(0).wire2api())
    }
}
impl Wire2Api<OpaqueNested> for JsValue {
    fn wire2api(self) -> OpaqueNested {
        let self_ = self.dyn_into::<JsArray>().unwrap();
        assert_eq!(
            self_.length(),
            2,
            "Expected 2 elements, got {}",
            self_.length()
        );
        OpaqueNested {
            first: self_.get(0).wire2api(),
            second: self_.get(1).wire2api(),
        }
    }
}
impl Wire2Api<Option<String>> for Option<String> {
    fn wire2api(self) -> Option<String> {
        self.map(Wire2Api::wire2api)
    }
}
impl Wire2Api<Option<ZeroCopyBuffer<Vec<u8>>>> for Option<Box<[u8]>> {
    fn wire2api(self) -> Option<ZeroCopyBuffer<Vec<u8>>> {
        self.map(Wire2Api::wire2api)
    }
}
impl Wire2Api<Option<Attribute>> for JsValue {
    fn wire2api(self) -> Option<Attribute> {
        (!self.is_undefined() && !self.is_null()).then(|| self.wire2api())
    }
}

impl Wire2Api<Option<ExoticOptionals>> for JsValue {
    fn wire2api(self) -> Option<ExoticOptionals> {
        (!self.is_undefined() && !self.is_null()).then(|| self.wire2api())
    }
}

impl Wire2Api<Option<NewTypeInt>> for JsValue {
    fn wire2api(self) -> Option<NewTypeInt> {
        (!self.is_undefined() && !self.is_null()).then(|| self.wire2api())
    }
}

impl Wire2Api<Option<Box<ExoticOptionals>>> for JsValue {
    fn wire2api(self) -> Option<Box<ExoticOptionals>> {
        (!self.is_undefined() && !self.is_null()).then(|| self.wire2api())
    }
}

impl Wire2Api<Option<Vec<f32>>> for Option<Box<[f32]>> {
    fn wire2api(self) -> Option<Vec<f32>> {
        self.map(Wire2Api::wire2api)
    }
}
impl Wire2Api<Option<Vec<f64>>> for Option<Box<[f64]>> {
    fn wire2api(self) -> Option<Vec<f64>> {
        self.map(Wire2Api::wire2api)
    }
}
impl Wire2Api<Option<Vec<i32>>> for Option<Box<[i32]>> {
    fn wire2api(self) -> Option<Vec<i32>> {
        self.map(Wire2Api::wire2api)
    }
}
impl Wire2Api<Option<Vec<i8>>> for Option<Box<[i8]>> {
    fn wire2api(self) -> Option<Vec<i8>> {
        self.map(Wire2Api::wire2api)
    }
}
impl Wire2Api<Option<Vec<Attribute>>> for JsValue {
    fn wire2api(self) -> Option<Vec<Attribute>> {
        (!self.is_undefined() && !self.is_null()).then(|| self.wire2api())
    }
}
impl Wire2Api<Option<Vec<Option<Attribute>>>> for JsValue {
    fn wire2api(self) -> Option<Vec<Option<Attribute>>> {
        (!self.is_undefined() && !self.is_null()).then(|| self.wire2api())
    }
}
impl Wire2Api<Option<Vec<u8>>> for Option<Box<[u8]>> {
    fn wire2api(self) -> Option<Vec<u8>> {
        self.map(Wire2Api::wire2api)
    }
}
impl Wire2Api<Sequences> for JsValue {
    fn wire2api(self) -> Sequences {
        let self_ = self.dyn_into::<JsArray>().unwrap();
        assert_eq!(
            self_.length(),
            1,
            "Expected 1 elements, got {}",
            self_.length()
        );
        Sequences(self_.get(0).wire2api())
    }
}
impl Wire2Api<Speed> for JsValue {
    fn wire2api(self) -> Speed {
        let self_ = self.unchecked_into::<JsArray>();
        match self_.get(0).unchecked_into_f64() as _ {
            0 => Speed::Unknown,
            1 => Speed::GPS(self_.get(1).wire2api()),
            _ => unreachable!(),
        }
    }
}
impl Wire2Api<SumWith> for JsValue {
    fn wire2api(self) -> SumWith {
        let self_ = self.dyn_into::<JsArray>().unwrap();
        assert_eq!(
            self_.length(),
            1,
            "Expected 1 elements, got {}",
            self_.length()
        );
        SumWith {
            x: self_.get(0).wire2api(),
        }
    }
}
impl Wire2Api<TestId> for JsValue {
    fn wire2api(self) -> TestId {
        let self_ = self.dyn_into::<JsArray>().unwrap();
        assert_eq!(
            self_.length(),
            1,
            "Expected 1 elements, got {}",
            self_.length()
        );
        TestId(self_.get(0).wire2api())
    }
}

impl Wire2Api<[u8; 1600]> for Box<[u8]> {
    fn wire2api(self) -> [u8; 1600] {
        let vec: Vec<u8> = self.wire2api();
        support::from_vec_to_array(vec)
    }
}
impl Wire2Api<[u8; 32]> for Box<[u8]> {
    fn wire2api(self) -> [u8; 32] {
        let vec: Vec<u8> = self.wire2api();
        support::from_vec_to_array(vec)
    }
}
impl Wire2Api<[u8; 8]> for Box<[u8]> {
    fn wire2api(self) -> [u8; 8] {
        let vec: Vec<u8> = self.wire2api();
        support::from_vec_to_array(vec)
    }
}
impl Wire2Api<Vec<u8>> for Box<[u8]> {
    fn wire2api(self) -> Vec<u8> {
        self.into_vec()
    }
}
impl Wire2Api<UserId> for JsValue {
    fn wire2api(self) -> UserId {
        let self_ = self.dyn_into::<JsArray>().unwrap();
        assert_eq!(
            self_.length(),
            1,
            "Expected 1 elements, got {}",
            self_.length()
        );
        UserId {
            value: self_.get(0).wire2api(),
        }
    }
}

// Section: dart opaque related functions

#[wasm_bindgen]
pub fn drop_DartOpaque(ptr: usize) {
    unsafe { drop(support::box_from_leak_ptr::<JsValue>(ptr as _)) }
}

// Section: impl Wire2Api for JsValue

impl Wire2Api<Opaque<Box<dyn DartDebug>>> for JsValue {
    fn wire2api(self) -> Opaque<Box<dyn DartDebug>> {
        #[cfg(target_pointer_width = "64")]
        {
            compile_error!("64-bit pointers are not supported.");
        }

        unsafe { support::opaque_from_dart((self.as_f64().unwrap() as usize) as _) }
    }
}
impl Wire2Api<chrono::Duration> for JsValue {
    fn wire2api(self) -> chrono::Duration {
        Wire2Api::<i64>::wire2api(self).wire2api()
    }
}
impl Wire2Api<chrono::DateTime<chrono::Local>> for JsValue {
    fn wire2api(self) -> chrono::DateTime<chrono::Local> {
        Wire2Api::<i64>::wire2api(self).wire2api()
    }
}
impl Wire2Api<chrono::NaiveDateTime> for JsValue {
    fn wire2api(self) -> chrono::NaiveDateTime {
        Wire2Api::<i64>::wire2api(self).wire2api()
    }
}
impl Wire2Api<chrono::DateTime<chrono::Utc>> for JsValue {
    fn wire2api(self) -> chrono::DateTime<chrono::Utc> {
        Wire2Api::<i64>::wire2api(self).wire2api()
    }
}
impl Wire2Api<Opaque<HideData>> for JsValue {
    fn wire2api(self) -> Opaque<HideData> {
        #[cfg(target_pointer_width = "64")]
        {
            compile_error!("64-bit pointers are not supported.");
        }

        unsafe { support::opaque_from_dart((self.as_f64().unwrap() as usize) as _) }
    }
}
impl Wire2Api<[Opaque<HideData>; 2]> for JsValue {
    fn wire2api(self) -> [Opaque<HideData>; 2] {
        let vec: Vec<Opaque<HideData>> = self.wire2api();
        support::from_vec_to_array(vec)
    }
}
impl Wire2Api<Opaque<i32>> for JsValue {
    fn wire2api(self) -> Opaque<i32> {
        #[cfg(target_pointer_width = "64")]
        {
            compile_error!("64-bit pointers are not supported.");
        }

        unsafe { support::opaque_from_dart((self.as_f64().unwrap() as usize) as _) }
    }
}
impl Wire2Api<Opaque<Mutex<HideData>>> for JsValue {
    fn wire2api(self) -> Opaque<Mutex<HideData>> {
        #[cfg(target_pointer_width = "64")]
        {
            compile_error!("64-bit pointers are not supported.");
        }

        unsafe { support::opaque_from_dart((self.as_f64().unwrap() as usize) as _) }
    }
}
impl Wire2Api<Opaque<RwLock<HideData>>> for JsValue {
    fn wire2api(self) -> Opaque<RwLock<HideData>> {
        #[cfg(target_pointer_width = "64")]
        {
            compile_error!("64-bit pointers are not supported.");
        }

        unsafe { support::opaque_from_dart((self.as_f64().unwrap() as usize) as _) }
    }
}
impl Wire2Api<String> for JsValue {
    fn wire2api(self) -> String {
        self.as_string().expect("non-UTF-8 string, or not a string")
    }
}
impl Wire2Api<[TestId; 4]> for JsValue {
    fn wire2api(self) -> [TestId; 4] {
        let vec: Vec<TestId> = self.wire2api();
        support::from_vec_to_array(vec)
    }
}
impl Wire2Api<uuid::Uuid> for JsValue {
    fn wire2api(self) -> uuid::Uuid {
        self.unchecked_into::<js_sys::Uint8Array>()
            .to_vec()
            .into_boxed_slice()
            .wire2api()
    }
}
impl Wire2Api<Vec<uuid::Uuid>> for JsValue {
    fn wire2api(self) -> Vec<uuid::Uuid> {
        self.unchecked_into::<js_sys::Uint8Array>()
            .to_vec()
            .into_boxed_slice()
            .wire2api()
    }
}
impl Wire2Api<ZeroCopyBuffer<Vec<u8>>> for JsValue {
    fn wire2api(self) -> ZeroCopyBuffer<Vec<u8>> {
        ZeroCopyBuffer(self.wire2api())
    }
}
impl Wire2Api<ApplicationMode> for JsValue {
    fn wire2api(self) -> ApplicationMode {
        (self.unchecked_into_f64() as i32).wire2api()
    }
}
impl Wire2Api<bool> for JsValue {
    fn wire2api(self) -> bool {
        self.is_truthy()
    }
}
impl Wire2Api<Box<ApplicationEnv>> for JsValue {
    fn wire2api(self) -> Box<ApplicationEnv> {
        Box::new(self.wire2api())
    }
}
impl Wire2Api<Box<Blob>> for JsValue {
    fn wire2api(self) -> Box<Blob> {
        Box::new(self.wire2api())
    }
}
impl Wire2Api<Box<bool>> for JsValue {
    fn wire2api(self) -> Box<bool> {
        (self.unchecked_into_f64() as usize as *mut bool).wire2api()
    }
}
impl Wire2Api<Box<Distance>> for JsValue {
    fn wire2api(self) -> Box<Distance> {
        Box::new(self.wire2api())
    }
}
impl Wire2Api<Box<ExoticOptionals>> for JsValue {
    fn wire2api(self) -> Box<ExoticOptionals> {
        Box::new(self.wire2api())
    }
}
impl Wire2Api<Box<f64>> for JsValue {
    fn wire2api(self) -> Box<f64> {
        (self.unchecked_into_f64() as usize as *mut f64).wire2api()
    }
}
impl Wire2Api<Box<i32>> for JsValue {
    fn wire2api(self) -> Box<i32> {
        (self.unchecked_into_f64() as usize as *mut i32).wire2api()
    }
}
impl Wire2Api<Box<i64>> for JsValue {
    fn wire2api(self) -> Box<i64> {
        (self.unchecked_into_f64() as usize as *mut i64).wire2api()
    }
}
impl Wire2Api<Box<i8>> for JsValue {
    fn wire2api(self) -> Box<i8> {
        (self.unchecked_into_f64() as usize as *mut i8).wire2api()
    }
}
impl Wire2Api<Box<KitchenSink>> for JsValue {
    fn wire2api(self) -> Box<KitchenSink> {
        Box::new(self.wire2api())
    }
}
impl Wire2Api<Box<MySize>> for JsValue {
    fn wire2api(self) -> Box<MySize> {
        Box::new(self.wire2api())
    }
}
impl Wire2Api<Box<Speed>> for JsValue {
    fn wire2api(self) -> Box<Speed> {
        Box::new(self.wire2api())
    }
}
impl Wire2Api<Box<u8>> for JsValue {
    fn wire2api(self) -> Box<u8> {
        (self.unchecked_into_f64() as usize as *mut u8).wire2api()
    }
}
impl Wire2Api<Box<[u8; 1600]>> for JsValue {
    fn wire2api(self) -> Box<[u8; 1600]> {
        let vec: Vec<u8> = self.wire2api();
        Box::new(support::from_vec_to_array(vec))
    }
}
impl Wire2Api<Box<Weekdays>> for JsValue {
    fn wire2api(self) -> Box<Weekdays> {
        Box::new(self.wire2api())
    }
}
impl Wire2Api<f32> for JsValue {
    fn wire2api(self) -> f32 {
        self.unchecked_into_f64() as _
    }
}
impl Wire2Api<f64> for JsValue {
    fn wire2api(self) -> f64 {
        self.unchecked_into_f64() as _
    }
}
impl Wire2Api<[f64; 16]> for JsValue {
    fn wire2api(self) -> [f64; 16] {
        let vec: Vec<f64> = self.wire2api();
        support::from_vec_to_array(vec)
    }
}
impl Wire2Api<Vec<f32>> for JsValue {
    fn wire2api(self) -> Vec<f32> {
        self.unchecked_into::<js_sys::Float32Array>()
            .to_vec()
            .into()
    }
}
impl Wire2Api<Vec<f64>> for JsValue {
    fn wire2api(self) -> Vec<f64> {
        self.unchecked_into::<js_sys::Float64Array>()
            .to_vec()
            .into()
    }
}
impl Wire2Api<i16> for JsValue {
    fn wire2api(self) -> i16 {
        self.unchecked_into_f64() as _
    }
}
impl Wire2Api<i32> for JsValue {
    fn wire2api(self) -> i32 {
        self.unchecked_into_f64() as _
    }
}
impl Wire2Api<[i32; 2]> for JsValue {
    fn wire2api(self) -> [i32; 2] {
        let vec: Vec<i32> = self.wire2api();
        support::from_vec_to_array(vec)
    }
}
impl Wire2Api<i64> for JsValue {
    fn wire2api(self) -> i64 {
        ::std::convert::TryInto::try_into(self.dyn_into::<js_sys::BigInt>().unwrap()).unwrap()
    }
}
impl Wire2Api<i8> for JsValue {
    fn wire2api(self) -> i8 {
        self.unchecked_into_f64() as _
    }
}
impl Wire2Api<Vec<i32>> for JsValue {
    fn wire2api(self) -> Vec<i32> {
        self.unchecked_into::<js_sys::Int32Array>().to_vec().into()
    }
}
impl Wire2Api<Vec<i8>> for JsValue {
    fn wire2api(self) -> Vec<i8> {
        self.unchecked_into::<js_sys::Int8Array>().to_vec().into()
    }
}
impl Wire2Api<MyEnum> for JsValue {
    fn wire2api(self) -> MyEnum {
        (self.unchecked_into_f64() as i32).wire2api()
    }
}
impl Wire2Api<Option<String>> for JsValue {
    fn wire2api(self) -> Option<String> {
        (!self.is_undefined() && !self.is_null()).then(|| self.wire2api())
    }
}
impl Wire2Api<Option<ZeroCopyBuffer<Vec<u8>>>> for JsValue {
    fn wire2api(self) -> Option<ZeroCopyBuffer<Vec<u8>>> {
        (!self.is_undefined() && !self.is_null()).then(|| self.wire2api())
    }
}
impl Wire2Api<Option<bool>> for JsValue {
    fn wire2api(self) -> Option<bool> {
        (self != 0).then(|| *Wire2Api::<Box<bool>>::wire2api(self))
    }
}
impl Wire2Api<Option<f64>> for JsValue {
    fn wire2api(self) -> Option<f64> {
        (self != 0).then(|| *Wire2Api::<Box<f64>>::wire2api(self))
    }
}
impl Wire2Api<Option<i32>> for JsValue {
    fn wire2api(self) -> Option<i32> {
        (self != 0).then(|| *Wire2Api::<Box<i32>>::wire2api(self))
    }
}
impl Wire2Api<Option<i64>> for JsValue {
    fn wire2api(self) -> Option<i64> {
        (self != 0).then(|| *Wire2Api::<Box<i64>>::wire2api(self))
    }
}
impl Wire2Api<Option<Box<bool>>> for JsValue {
    fn wire2api(self) -> Option<Box<bool>> {
        (!self.is_undefined() && !self.is_null()).then(|| self.wire2api())
    }
}
impl Wire2Api<Option<Box<f64>>> for JsValue {
    fn wire2api(self) -> Option<Box<f64>> {
        (!self.is_undefined() && !self.is_null()).then(|| self.wire2api())
    }
}
impl Wire2Api<Option<Box<i32>>> for JsValue {
    fn wire2api(self) -> Option<Box<i32>> {
        (!self.is_undefined() && !self.is_null()).then(|| self.wire2api())
    }
}
impl Wire2Api<Option<Box<i64>>> for JsValue {
    fn wire2api(self) -> Option<Box<i64>> {
        (!self.is_undefined() && !self.is_null()).then(|| self.wire2api())
    }
}
impl Wire2Api<Option<Box<i8>>> for JsValue {
    fn wire2api(self) -> Option<Box<i8>> {
        (!self.is_undefined() && !self.is_null()).then(|| self.wire2api())
    }
}
impl Wire2Api<Option<Box<u8>>> for JsValue {
    fn wire2api(self) -> Option<Box<u8>> {
        (!self.is_undefined() && !self.is_null()).then(|| self.wire2api())
    }
}
impl Wire2Api<Option<Vec<f32>>> for JsValue {
    fn wire2api(self) -> Option<Vec<f32>> {
        (!self.is_undefined() && !self.is_null()).then(|| self.wire2api())
    }
}
impl Wire2Api<Option<Vec<f64>>> for JsValue {
    fn wire2api(self) -> Option<Vec<f64>> {
        (!self.is_undefined() && !self.is_null()).then(|| self.wire2api())
    }
}
impl Wire2Api<Option<Vec<i32>>> for JsValue {
    fn wire2api(self) -> Option<Vec<i32>> {
        (!self.is_undefined() && !self.is_null()).then(|| self.wire2api())
    }
}
impl Wire2Api<Option<Vec<i8>>> for JsValue {
    fn wire2api(self) -> Option<Vec<i8>> {
        (!self.is_undefined() && !self.is_null()).then(|| self.wire2api())
    }
}
impl Wire2Api<Option<Vec<u8>>> for JsValue {
    fn wire2api(self) -> Option<Vec<u8>> {
        (!self.is_undefined() && !self.is_null()).then(|| self.wire2api())
    }
}
impl Wire2Api<u16> for JsValue {
    fn wire2api(self) -> u16 {
        self.unchecked_into_f64() as _
    }
}
impl Wire2Api<u32> for JsValue {
    fn wire2api(self) -> u32 {
        self.unchecked_into_f64() as _
    }
}
impl Wire2Api<u64> for JsValue {
    fn wire2api(self) -> u64 {
        ::std::convert::TryInto::try_into(self.dyn_into::<js_sys::BigInt>().unwrap()).unwrap()
    }
}
impl Wire2Api<u8> for JsValue {
    fn wire2api(self) -> u8 {
        self.unchecked_into_f64() as _
    }
}
impl Wire2Api<[u8; 1600]> for JsValue {
    fn wire2api(self) -> [u8; 1600] {
        let vec: Vec<u8> = self.wire2api();
        support::from_vec_to_array(vec)
    }
}
impl Wire2Api<[u8; 32]> for JsValue {
    fn wire2api(self) -> [u8; 32] {
        let vec: Vec<u8> = self.wire2api();
        support::from_vec_to_array(vec)
    }
}
impl Wire2Api<[u8; 8]> for JsValue {
    fn wire2api(self) -> [u8; 8] {
        let vec: Vec<u8> = self.wire2api();
        support::from_vec_to_array(vec)
    }
}
impl Wire2Api<Vec<u8>> for JsValue {
    fn wire2api(self) -> Vec<u8> {
        self.unchecked_into::<js_sys::Uint8Array>().to_vec().into()
    }
}
impl Wire2Api<usize> for JsValue {
    fn wire2api(self) -> usize {
        self.unchecked_into_f64() as _
    }
}
impl Wire2Api<Weekdays> for JsValue {
    fn wire2api(self) -> Weekdays {
        (self.unchecked_into_f64() as i32).wire2api()
    }
}<|MERGE_RESOLUTION|>--- conflicted
+++ resolved
@@ -429,7 +429,6 @@
 }
 
 #[wasm_bindgen]
-<<<<<<< HEAD
 pub fn wire_sync_dart_opaque(not_temp: *mut JsValue) -> support::WireSyncReturnStruct {
     wire_sync_dart_opaque_impl(not_temp)
 }
@@ -447,7 +446,9 @@
 #[wasm_bindgen]
 pub fn wire_exotic_drop(not_temp: *mut JsValue) -> support::WireSyncReturnStruct {
     wire_exotic_drop_impl(not_temp)
-=======
+}
+
+#[wasm_bindgen]
 pub fn wire_create_opaque(port_: MessagePort) {
     wire_create_opaque_impl(port_)
 }
@@ -500,7 +501,6 @@
 #[wasm_bindgen]
 pub fn wire_run_nested_opaque(port_: MessagePort, opaque: JsValue) {
     wire_run_nested_opaque_impl(port_, opaque)
->>>>>>> e2d459ed
 }
 
 #[wasm_bindgen]
@@ -626,10 +626,6 @@
 // Section: related functions
 
 #[wasm_bindgen]
-<<<<<<< HEAD
-pub fn get_DartObject(ptr: usize) -> JsValue {
-    *unsafe { support::box_from_leak_ptr(ptr as _) }
-=======
 pub fn drop_opaque_BoxDartDebug(ptr: *const c_void) {
     unsafe {
         Arc::<Box<dyn DartDebug>>::decrement_strong_count(ptr as _);
@@ -645,6 +641,11 @@
 }
 
 #[wasm_bindgen]
+pub fn get_DartObject(ptr: usize) -> JsValue {
+    *unsafe { support::box_from_leak_ptr(ptr as _) }
+}
+
+#[wasm_bindgen]
 pub fn drop_opaque_HideData(ptr: *const c_void) {
     unsafe {
         Arc::<HideData>::decrement_strong_count(ptr as _);
@@ -702,7 +703,6 @@
         Arc::<RwLock<HideData>>::increment_strong_count(ptr as _);
         ptr
     }
->>>>>>> e2d459ed
 }
 
 // Section: impl Wire2Api
@@ -736,14 +736,11 @@
         )
     }
 }
-<<<<<<< HEAD
 impl Wire2Api<DartOpaque> for *mut JsValue {
     fn wire2api(self) -> DartOpaque {
         *unsafe { support::box_from_leak_ptr::<DartOpaque>(self as _) }
     }
 }
-=======
->>>>>>> e2d459ed
 
 impl Wire2Api<String> for String {
     fn wire2api(self) -> String {
@@ -1031,8 +1028,8 @@
         }
     }
 }
-impl Wire2Api<Vec<Opaque<HideData>>> for JsValue {
-    fn wire2api(self) -> Vec<Opaque<HideData>> {
+impl Wire2Api<Vec<RustOpaque<HideData>>> for JsValue {
+    fn wire2api(self) -> Vec<RustOpaque<HideData>> {
         self.dyn_into::<JsArray>()
             .unwrap()
             .iter()
@@ -1382,8 +1379,8 @@
 
 // Section: impl Wire2Api for JsValue
 
-impl Wire2Api<Opaque<Box<dyn DartDebug>>> for JsValue {
-    fn wire2api(self) -> Opaque<Box<dyn DartDebug>> {
+impl Wire2Api<RustOpaque<Box<dyn DartDebug>>> for JsValue {
+    fn wire2api(self) -> RustOpaque<Box<dyn DartDebug>> {
         #[cfg(target_pointer_width = "64")]
         {
             compile_error!("64-bit pointers are not supported.");
@@ -1412,8 +1409,8 @@
         Wire2Api::<i64>::wire2api(self).wire2api()
     }
 }
-impl Wire2Api<Opaque<HideData>> for JsValue {
-    fn wire2api(self) -> Opaque<HideData> {
+impl Wire2Api<RustOpaque<HideData>> for JsValue {
+    fn wire2api(self) -> RustOpaque<HideData> {
         #[cfg(target_pointer_width = "64")]
         {
             compile_error!("64-bit pointers are not supported.");
@@ -1422,14 +1419,14 @@
         unsafe { support::opaque_from_dart((self.as_f64().unwrap() as usize) as _) }
     }
 }
-impl Wire2Api<[Opaque<HideData>; 2]> for JsValue {
-    fn wire2api(self) -> [Opaque<HideData>; 2] {
-        let vec: Vec<Opaque<HideData>> = self.wire2api();
+impl Wire2Api<[RustOpaque<HideData>; 2]> for JsValue {
+    fn wire2api(self) -> [RustOpaque<HideData>; 2] {
+        let vec: Vec<RustOpaque<HideData>> = self.wire2api();
         support::from_vec_to_array(vec)
     }
 }
-impl Wire2Api<Opaque<i32>> for JsValue {
-    fn wire2api(self) -> Opaque<i32> {
+impl Wire2Api<RustOpaque<i32>> for JsValue {
+    fn wire2api(self) -> RustOpaque<i32> {
         #[cfg(target_pointer_width = "64")]
         {
             compile_error!("64-bit pointers are not supported.");
@@ -1438,8 +1435,8 @@
         unsafe { support::opaque_from_dart((self.as_f64().unwrap() as usize) as _) }
     }
 }
-impl Wire2Api<Opaque<Mutex<HideData>>> for JsValue {
-    fn wire2api(self) -> Opaque<Mutex<HideData>> {
+impl Wire2Api<RustOpaque<Mutex<HideData>>> for JsValue {
+    fn wire2api(self) -> RustOpaque<Mutex<HideData>> {
         #[cfg(target_pointer_width = "64")]
         {
             compile_error!("64-bit pointers are not supported.");
@@ -1448,8 +1445,8 @@
         unsafe { support::opaque_from_dart((self.as_f64().unwrap() as usize) as _) }
     }
 }
-impl Wire2Api<Opaque<RwLock<HideData>>> for JsValue {
-    fn wire2api(self) -> Opaque<RwLock<HideData>> {
+impl Wire2Api<RustOpaque<RwLock<HideData>>> for JsValue {
+    fn wire2api(self) -> RustOpaque<RwLock<HideData>> {
         #[cfg(target_pointer_width = "64")]
         {
             compile_error!("64-bit pointers are not supported.");
