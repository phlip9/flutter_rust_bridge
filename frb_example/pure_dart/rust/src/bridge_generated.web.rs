use super::*;
// Section: wire functions

#[wasm_bindgen]
pub fn wire_simple_adder(port_: MessagePort, a: i32, b: i32) {
    wire_simple_adder_impl(port_, a, b)
}

#[wasm_bindgen]
pub fn wire_primitive_types(
    port_: MessagePort,
    my_i32: i32,
    my_i64: i64,
    my_f64: f64,
    my_bool: bool,
) {
    wire_primitive_types_impl(port_, my_i32, my_i64, my_f64, my_bool)
}

#[wasm_bindgen]
pub fn wire_primitive_u32(port_: MessagePort, my_u32: u32) {
    wire_primitive_u32_impl(port_, my_u32)
}

#[wasm_bindgen]
pub fn wire_handle_string(port_: MessagePort, s: String) {
    wire_handle_string_impl(port_, s)
}

#[wasm_bindgen]
pub fn wire_handle_return_unit(port_: MessagePort) {
    wire_handle_return_unit_impl(port_)
}

#[wasm_bindgen]
pub fn wire_handle_vec_u8(port_: MessagePort, v: Box<[u8]>) {
    wire_handle_vec_u8_impl(port_, v)
}

#[wasm_bindgen]
pub fn wire_handle_vec_of_primitive(port_: MessagePort, n: i32) {
    wire_handle_vec_of_primitive_impl(port_, n)
}

#[wasm_bindgen]
pub fn wire_handle_zero_copy_vec_of_primitive(port_: MessagePort, n: i32) {
    wire_handle_zero_copy_vec_of_primitive_impl(port_, n)
}

#[wasm_bindgen]
pub fn wire_handle_struct(port_: MessagePort, arg: JsValue, boxed: JsValue) {
    wire_handle_struct_impl(port_, arg, boxed)
}

#[wasm_bindgen]
pub fn wire_handle_newtype(port_: MessagePort, arg: JsValue) {
    wire_handle_newtype_impl(port_, arg)
}

#[wasm_bindgen]
pub fn wire_handle_list_of_struct(port_: MessagePort, l: JsValue) {
    wire_handle_list_of_struct_impl(port_, l)
}

#[wasm_bindgen]
pub fn wire_handle_string_list(port_: MessagePort, names: JsValue) {
    wire_handle_string_list_impl(port_, names)
}

#[wasm_bindgen]
pub fn wire_handle_complex_struct(port_: MessagePort, s: JsValue) {
    wire_handle_complex_struct_impl(port_, s)
}

#[wasm_bindgen]
pub fn wire_handle_sync_return(mode: String) -> support::WireSyncReturnStruct {
    wire_handle_sync_return_impl(mode)
}

#[wasm_bindgen]
pub fn wire_handle_sync_bool(input: bool) -> support::WireSyncReturnStruct {
    wire_handle_sync_bool_impl(input)
}

#[wasm_bindgen]
pub fn wire_handle_sync_u8(input: u8) -> support::WireSyncReturnStruct {
    wire_handle_sync_u8_impl(input)
}

#[wasm_bindgen]
pub fn wire_handle_sync_u16(input: u16) -> support::WireSyncReturnStruct {
    wire_handle_sync_u16_impl(input)
}

#[wasm_bindgen]
pub fn wire_handle_sync_u32(input: u32) -> support::WireSyncReturnStruct {
    wire_handle_sync_u32_impl(input)
}

#[wasm_bindgen]
pub fn wire_handle_sync_u64(input: u64) -> support::WireSyncReturnStruct {
    wire_handle_sync_u64_impl(input)
}

#[wasm_bindgen]
pub fn wire_handle_sync_i8(input: i8) -> support::WireSyncReturnStruct {
    wire_handle_sync_i8_impl(input)
}

#[wasm_bindgen]
pub fn wire_handle_sync_i16(input: i16) -> support::WireSyncReturnStruct {
    wire_handle_sync_i16_impl(input)
}

#[wasm_bindgen]
pub fn wire_handle_sync_i32(input: i32) -> support::WireSyncReturnStruct {
    wire_handle_sync_i32_impl(input)
}

#[wasm_bindgen]
pub fn wire_handle_sync_i64(input: i64) -> support::WireSyncReturnStruct {
    wire_handle_sync_i64_impl(input)
}

#[wasm_bindgen]
pub fn wire_handle_sync_f32(input: f32) -> support::WireSyncReturnStruct {
    wire_handle_sync_f32_impl(input)
}

#[wasm_bindgen]
pub fn wire_handle_sync_f64(input: f64) -> support::WireSyncReturnStruct {
    wire_handle_sync_f64_impl(input)
}

#[wasm_bindgen]
pub fn wire_handle_sync_string(input: String) -> support::WireSyncReturnStruct {
    wire_handle_sync_string_impl(input)
}

#[wasm_bindgen]
pub fn wire_handle_stream(port_: MessagePort, arg: String) {
    wire_handle_stream_impl(port_, arg)
}

#[wasm_bindgen]
pub fn wire_handle_stream_of_struct(port_: MessagePort) {
    wire_handle_stream_of_struct_impl(port_)
}

#[wasm_bindgen]
pub fn wire_return_err(port_: MessagePort) {
    wire_return_err_impl(port_)
}

#[wasm_bindgen]
pub fn wire_return_panic(port_: MessagePort) {
    wire_return_panic_impl(port_)
}

#[wasm_bindgen]
pub fn wire_handle_optional_return(port_: MessagePort, left: f64, right: f64) {
    wire_handle_optional_return_impl(port_, left, right)
}

#[wasm_bindgen]
pub fn wire_handle_optional_struct(port_: MessagePort, document: Option<String>) {
    wire_handle_optional_struct_impl(port_, document)
}

#[wasm_bindgen]
pub fn wire_handle_optional_increment(port_: MessagePort, opt: JsValue) {
    wire_handle_optional_increment_impl(port_, opt)
}

#[wasm_bindgen]
pub fn wire_handle_increment_boxed_optional(port_: MessagePort, opt: *mut f64) {
    wire_handle_increment_boxed_optional_impl(port_, opt)
}

#[wasm_bindgen]
pub fn wire_handle_option_box_arguments(
    port_: MessagePort,
    i8box: *mut i8,
    u8box: *mut u8,
    i32box: *mut i32,
    i64box: *mut i64,
    f64box: *mut f64,
    boolbox: *mut bool,
    structbox: JsValue,
) {
    wire_handle_option_box_arguments_impl(
        port_, i8box, u8box, i32box, i64box, f64box, boolbox, structbox,
    )
}

#[wasm_bindgen]
pub fn wire_print_note(port_: MessagePort, note: JsValue) {
    wire_print_note_impl(port_, note)
}

#[wasm_bindgen]
pub fn wire_handle_return_enum(port_: MessagePort, input: String) {
    wire_handle_return_enum_impl(port_, input)
}

#[wasm_bindgen]
pub fn wire_handle_enum_parameter(port_: MessagePort, weekday: i32) {
    wire_handle_enum_parameter_impl(port_, weekday)
}

#[wasm_bindgen]
pub fn wire_handle_customized_struct(port_: MessagePort, val: JsValue) {
    wire_handle_customized_struct_impl(port_, val)
}

#[wasm_bindgen]
pub fn wire_handle_enum_struct(port_: MessagePort, val: JsValue) {
    wire_handle_enum_struct_impl(port_, val)
}

#[wasm_bindgen]
pub fn wire_use_imported_struct(port_: MessagePort, my_struct: JsValue) {
    wire_use_imported_struct_impl(port_, my_struct)
}

#[wasm_bindgen]
pub fn wire_use_imported_enum(port_: MessagePort, my_enum: i32) {
    wire_use_imported_enum_impl(port_, my_enum)
}

#[wasm_bindgen]
pub fn wire_get_app_settings(port_: MessagePort) {
    wire_get_app_settings_impl(port_)
}

#[wasm_bindgen]
pub fn wire_is_app_embedded(port_: MessagePort, app_settings: JsValue) {
    wire_is_app_embedded_impl(port_, app_settings)
}

#[wasm_bindgen]
pub fn wire_get_message(port_: MessagePort) {
    wire_get_message_impl(port_)
}

#[wasm_bindgen]
pub fn wire_repeat_number(port_: MessagePort, num: i32, times: usize) {
    wire_repeat_number_impl(port_, num, times)
}

#[wasm_bindgen]
pub fn wire_repeat_sequence(port_: MessagePort, seq: i32, times: usize) {
    wire_repeat_sequence_impl(port_, seq, times)
}

#[wasm_bindgen]
pub fn wire_first_number(port_: MessagePort, nums: JsValue) {
    wire_first_number_impl(port_, nums)
}

#[wasm_bindgen]
pub fn wire_first_sequence(port_: MessagePort, seqs: JsValue) {
    wire_first_sequence_impl(port_, seqs)
}

#[wasm_bindgen]
pub fn wire_get_array(port_: MessagePort) {
    wire_get_array_impl(port_)
}

#[wasm_bindgen]
pub fn wire_get_complex_array(port_: MessagePort) {
    wire_get_complex_array_impl(port_)
}

#[wasm_bindgen]
pub fn wire_get_usize(port_: MessagePort, u: usize) {
    wire_get_usize_impl(port_, u)
}

#[wasm_bindgen]
pub fn wire_next_user_id(port_: MessagePort, user_id: JsValue) {
    wire_next_user_id_impl(port_, user_id)
}

#[wasm_bindgen]
pub fn wire_register_event_listener(port_: MessagePort) {
    wire_register_event_listener_impl(port_)
}

#[wasm_bindgen]
pub fn wire_close_event_listener(port_: MessagePort) {
    wire_close_event_listener_impl(port_)
}

#[wasm_bindgen]
pub fn wire_create_event(port_: MessagePort, address: String, payload: String) {
    wire_create_event_impl(port_, address, payload)
}

#[wasm_bindgen]
pub fn wire_handle_stream_sink_at_1(port_: MessagePort, key: u32, max: u32) {
    wire_handle_stream_sink_at_1_impl(port_, key, max)
}

#[wasm_bindgen]
pub fn wire_handle_stream_sink_at_2(port_: MessagePort, key: u32, max: u32) {
    wire_handle_stream_sink_at_2_impl(port_, key, max)
}

#[wasm_bindgen]
pub fn wire_handle_stream_sink_at_3(port_: MessagePort, key: u32, max: u32) {
    wire_handle_stream_sink_at_3_impl(port_, key, max)
}

#[wasm_bindgen]
pub fn wire_get_sum_struct(port_: MessagePort) {
    wire_get_sum_struct_impl(port_)
}

#[wasm_bindgen]
pub fn wire_get_sum_array(port_: MessagePort, a: u32, b: u32, c: u32) {
    wire_get_sum_array_impl(port_, a, b, c)
}

#[wasm_bindgen]
pub fn wire_multiply_by_ten(port_: MessagePort, measure: JsValue) {
    wire_multiply_by_ten_impl(port_, measure)
}

#[wasm_bindgen]
pub fn wire_call_old_module_system(port_: MessagePort) {
    wire_call_old_module_system_impl(port_)
}

#[wasm_bindgen]
pub fn wire_call_new_module_system(port_: MessagePort) {
    wire_call_new_module_system_impl(port_)
}

#[wasm_bindgen]
pub fn wire_handle_big_buffers(port_: MessagePort) {
    wire_handle_big_buffers_impl(port_)
}

#[wasm_bindgen]
pub fn wire_datetime_utc(port_: MessagePort, d: i64) {
    wire_datetime_utc_impl(port_, d)
}

#[wasm_bindgen]
pub fn wire_datetime_local(port_: MessagePort, d: i64) {
    wire_datetime_local_impl(port_, d)
}

#[wasm_bindgen]
pub fn wire_naivedatetime(port_: MessagePort, d: i64) {
    wire_naivedatetime_impl(port_, d)
}

#[wasm_bindgen]
pub fn wire_duration(port_: MessagePort, d: i64) {
    wire_duration_impl(port_, d)
}

#[wasm_bindgen]
pub fn wire_how_long_does_it_take(port_: MessagePort, mine: JsValue) {
    wire_how_long_does_it_take_impl(port_, mine)
}

#[wasm_bindgen]
pub fn wire_handle_uuid(port_: MessagePort, id: Box<[u8]>) {
    wire_handle_uuid_impl(port_, id)
}

#[wasm_bindgen]
pub fn wire_handle_uuids(port_: MessagePort, ids: Box<[u8]>) {
    wire_handle_uuids_impl(port_, ids)
}

#[wasm_bindgen]
pub fn wire_handle_nested_uuids(port_: MessagePort, ids: JsValue) {
    wire_handle_nested_uuids_impl(port_, ids)
}

#[wasm_bindgen]
pub fn wire_new_msgid(port_: MessagePort, id: Box<[u8]>) {
    wire_new_msgid_impl(port_, id)
}

#[wasm_bindgen]
pub fn wire_use_msgid(port_: MessagePort, id: JsValue) {
    wire_use_msgid_impl(port_, id)
}

#[wasm_bindgen]
pub fn wire_boxed_blob(port_: MessagePort, blob: Box<[u8]>) {
    wire_boxed_blob_impl(port_, blob)
}

#[wasm_bindgen]
pub fn wire_use_boxed_blob(port_: MessagePort, blob: JsValue) {
    wire_use_boxed_blob_impl(port_, blob)
}

#[wasm_bindgen]
pub fn wire_return_boxed_feed_id(port_: MessagePort, id: Box<[u8]>) {
    wire_return_boxed_feed_id_impl(port_, id)
}

#[wasm_bindgen]
pub fn wire_return_boxed_raw_feed_id(port_: MessagePort, id: JsValue) {
    wire_return_boxed_raw_feed_id_impl(port_, id)
}

#[wasm_bindgen]
pub fn wire_test_id(port_: MessagePort, id: JsValue) {
    wire_test_id_impl(port_, id)
}

#[wasm_bindgen]
pub fn wire_last_number(port_: MessagePort, array: Box<[f64]>) {
    wire_last_number_impl(port_, array)
}

#[wasm_bindgen]
pub fn wire_nested_id(port_: MessagePort, id: JsValue) {
    wire_nested_id_impl(port_, id)
}

#[wasm_bindgen]
pub fn wire_sync_accept_dart_opaque(opaque: JsValue) -> support::WireSyncReturnStruct {
    wire_sync_accept_dart_opaque_impl(opaque)
}

#[wasm_bindgen]
pub fn wire_async_accept_dart_opaque(port_: MessagePort, opaque: JsValue) {
    wire_async_accept_dart_opaque_impl(port_, opaque)
}

#[wasm_bindgen]
pub fn wire_loop_back(port_: MessagePort, opaque: JsValue) {
    wire_loop_back_impl(port_, opaque)
}

#[wasm_bindgen]
pub fn wire_loop_back_option(port_: MessagePort, opaque: JsValue) {
    wire_loop_back_option_impl(port_, opaque)
}

#[wasm_bindgen]
pub fn wire_loop_back_array(port_: MessagePort, opaque: JsValue) {
    wire_loop_back_array_impl(port_, opaque)
}

#[wasm_bindgen]
pub fn wire_loop_back_vec(port_: MessagePort, opaque: JsValue) {
    wire_loop_back_vec_impl(port_, opaque)
}

#[wasm_bindgen]
pub fn wire_loop_back_option_get(port_: MessagePort, opaque: JsValue) {
    wire_loop_back_option_get_impl(port_, opaque)
}

#[wasm_bindgen]
pub fn wire_loop_back_array_get(port_: MessagePort, opaque: JsValue) {
    wire_loop_back_array_get_impl(port_, opaque)
}

#[wasm_bindgen]
pub fn wire_loop_back_vec_get(port_: MessagePort, opaque: JsValue) {
    wire_loop_back_vec_get_impl(port_, opaque)
}

#[wasm_bindgen]
pub fn wire_unwrap_dart_opaque(opaque: JsValue) -> support::WireSyncReturnStruct {
    wire_unwrap_dart_opaque_impl(opaque)
}

#[wasm_bindgen]
pub fn wire_panic_unwrap_dart_opaque(port_: MessagePort, opaque: JsValue) {
    wire_panic_unwrap_dart_opaque_impl(port_, opaque)
}

#[wasm_bindgen]
pub fn wire_create_opaque(port_: MessagePort) {
    wire_create_opaque_impl(port_)
}

#[wasm_bindgen]
pub fn wire_create_option_opaque(port_: MessagePort, opaque: JsValue) {
    wire_create_option_opaque_impl(port_, opaque)
}

#[wasm_bindgen]
pub fn wire_create_array_opaque_enum(port_: MessagePort) {
    wire_create_array_opaque_enum_impl(port_)
}

#[wasm_bindgen]
pub fn wire_run_enum_opaque(port_: MessagePort, opaque: JsValue) {
    wire_run_enum_opaque_impl(port_, opaque)
}

#[wasm_bindgen]
pub fn wire_run_opaque(port_: MessagePort, opaque: JsValue) {
    wire_run_opaque_impl(port_, opaque)
}

#[wasm_bindgen]
pub fn wire_run_opaque_with_delay(port_: MessagePort, opaque: JsValue) {
    wire_run_opaque_with_delay_impl(port_, opaque)
}

#[wasm_bindgen]
pub fn wire_opaque_array(port_: MessagePort) {
    wire_opaque_array_impl(port_)
}

#[wasm_bindgen]
pub fn wire_opaque_array_run(port_: MessagePort, data: JsValue) {
    wire_opaque_array_run_impl(port_, data)
}

#[wasm_bindgen]
pub fn wire_opaque_vec(port_: MessagePort) {
    wire_opaque_vec_impl(port_)
}

#[wasm_bindgen]
pub fn wire_opaque_vec_run(port_: MessagePort, data: JsValue) {
    wire_opaque_vec_run_impl(port_, data)
}

#[wasm_bindgen]
pub fn wire_create_nested_opaque(port_: MessagePort) {
    wire_create_nested_opaque_impl(port_)
}

#[wasm_bindgen]
pub fn wire_run_nested_opaque(port_: MessagePort, opaque: JsValue) {
    wire_run_nested_opaque_impl(port_, opaque)
}

#[wasm_bindgen]
<<<<<<< HEAD
pub fn wire_create_nested_dart_opaque(port_: MessagePort, opaque1: JsValue, opaque2: JsValue) {
    wire_create_nested_dart_opaque_impl(port_, opaque1, opaque2)
}

#[wasm_bindgen]
pub fn wire_get_nested_dart_opaque(port_: MessagePort, opaque: JsValue) {
    wire_get_nested_dart_opaque_impl(port_, opaque)
}

#[wasm_bindgen]
pub fn wire_create_enum_dart_opaque(port_: MessagePort, opaque: JsValue) {
    wire_create_enum_dart_opaque_impl(port_, opaque)
}

#[wasm_bindgen]
pub fn wire_get_enum_dart_opaque(port_: MessagePort, opaque: JsValue) {
    wire_get_enum_dart_opaque_impl(port_, opaque)
}

#[wasm_bindgen]
pub fn wire_set_static_dart_opaque(port_: MessagePort, opaque: JsValue) {
    wire_set_static_dart_opaque_impl(port_, opaque)
}

#[wasm_bindgen]
pub fn wire_drop_static_dart_opaque(port_: MessagePort) {
    wire_drop_static_dart_opaque_impl(port_)
=======
pub fn wire_frb_generator_test(port_: MessagePort) {
    wire_frb_generator_test_impl(port_)
>>>>>>> ecb1261d
}

#[wasm_bindgen]
pub fn wire_sum__method__SumWith(port_: MessagePort, that: JsValue, y: u32, z: u32) {
    wire_sum__method__SumWith_impl(port_, that, y, z)
}

#[wasm_bindgen]
pub fn wire_new__static_method__ConcatenateWith(port_: MessagePort, a: String) {
    wire_new__static_method__ConcatenateWith_impl(port_, a)
}

#[wasm_bindgen]
pub fn wire_concatenate__method__ConcatenateWith(port_: MessagePort, that: JsValue, b: String) {
    wire_concatenate__method__ConcatenateWith_impl(port_, that, b)
}

#[wasm_bindgen]
pub fn wire_concatenate_static__static_method__ConcatenateWith(
    port_: MessagePort,
    a: String,
    b: String,
) {
    wire_concatenate_static__static_method__ConcatenateWith_impl(port_, a, b)
}

#[wasm_bindgen]
pub fn wire_handle_some_stream_sink__method__ConcatenateWith(
    port_: MessagePort,
    that: JsValue,
    key: u32,
    max: u32,
) {
    wire_handle_some_stream_sink__method__ConcatenateWith_impl(port_, that, key, max)
}

#[wasm_bindgen]
pub fn wire_handle_some_stream_sink_at_1__method__ConcatenateWith(
    port_: MessagePort,
    that: JsValue,
) {
    wire_handle_some_stream_sink_at_1__method__ConcatenateWith_impl(port_, that)
}

#[wasm_bindgen]
pub fn wire_handle_some_static_stream_sink__static_method__ConcatenateWith(
    port_: MessagePort,
    key: u32,
    max: u32,
) {
    wire_handle_some_static_stream_sink__static_method__ConcatenateWith_impl(port_, key, max)
}

#[wasm_bindgen]
pub fn wire_handle_some_static_stream_sink_single_arg__static_method__ConcatenateWith(
    port_: MessagePort,
) {
    wire_handle_some_static_stream_sink_single_arg__static_method__ConcatenateWith_impl(port_)
}

// Section: allocate functions

#[wasm_bindgen]
pub fn new_box_autoadd_bool_0(value: bool) -> *mut bool {
    support::new_leak_box_ptr(value)
}

#[wasm_bindgen]
pub fn new_box_autoadd_f64_0(value: f64) -> *mut f64 {
    support::new_leak_box_ptr(value)
}

#[wasm_bindgen]
pub fn new_box_autoadd_i32_0(value: i32) -> *mut i32 {
    support::new_leak_box_ptr(value)
}

#[wasm_bindgen]
pub fn new_box_autoadd_i64_0(value: i64) -> *mut i64 {
    support::new_leak_box_ptr(value)
}

#[wasm_bindgen]
pub fn new_box_bool_0(value: bool) -> *mut bool {
    support::new_leak_box_ptr(value)
}

#[wasm_bindgen]
pub fn new_box_f64_0(value: f64) -> *mut f64 {
    support::new_leak_box_ptr(value)
}

#[wasm_bindgen]
pub fn new_box_i32_0(value: i32) -> *mut i32 {
    support::new_leak_box_ptr(value)
}

#[wasm_bindgen]
pub fn new_box_i64_0(value: i64) -> *mut i64 {
    support::new_leak_box_ptr(value)
}

#[wasm_bindgen]
pub fn new_box_i8_0(value: i8) -> *mut i8 {
    support::new_leak_box_ptr(value)
}

#[wasm_bindgen]
pub fn new_box_u8_0(value: u8) -> *mut u8 {
    support::new_leak_box_ptr(value)
}

#[wasm_bindgen]
pub fn new_box_weekdays_0(value: i32) -> *mut i32 {
    support::new_leak_box_ptr(value)
}

// Section: related functions

#[wasm_bindgen]
pub fn drop_opaque_BoxDartDebug(ptr: *const c_void) {
    unsafe {
        Arc::<Box<dyn DartDebug>>::decrement_strong_count(ptr as _);
    }
}

#[wasm_bindgen]
pub fn share_opaque_BoxDartDebug(ptr: *const c_void) -> *const c_void {
    unsafe {
        Arc::<Box<dyn DartDebug>>::increment_strong_count(ptr as _);
        ptr
    }
}

#[wasm_bindgen]
pub fn drop_opaque_FrbOpaqueReturn(ptr: *const c_void) {
    unsafe {
        Arc::<FrbOpaqueReturn>::decrement_strong_count(ptr as _);
    }
}

#[wasm_bindgen]
pub fn share_opaque_FrbOpaqueReturn(ptr: *const c_void) -> *const c_void {
    unsafe {
        Arc::<FrbOpaqueReturn>::increment_strong_count(ptr as _);
        ptr
    }
}

#[wasm_bindgen]
pub fn drop_opaque_HideData(ptr: *const c_void) {
    unsafe {
        Arc::<HideData>::decrement_strong_count(ptr as _);
    }
}

#[wasm_bindgen]
pub fn share_opaque_HideData(ptr: *const c_void) -> *const c_void {
    unsafe {
        Arc::<HideData>::increment_strong_count(ptr as _);
        ptr
    }
}

#[wasm_bindgen]
pub fn drop_opaque_I32(ptr: *const c_void) {
    unsafe {
        Arc::<i32>::decrement_strong_count(ptr as _);
    }
}

#[wasm_bindgen]
pub fn share_opaque_I32(ptr: *const c_void) -> *const c_void {
    unsafe {
        Arc::<i32>::increment_strong_count(ptr as _);
        ptr
    }
}

#[wasm_bindgen]
pub fn drop_opaque_MutexHideData(ptr: *const c_void) {
    unsafe {
        Arc::<Mutex<HideData>>::decrement_strong_count(ptr as _);
    }
}

#[wasm_bindgen]
pub fn share_opaque_MutexHideData(ptr: *const c_void) -> *const c_void {
    unsafe {
        Arc::<Mutex<HideData>>::increment_strong_count(ptr as _);
        ptr
    }
}

#[wasm_bindgen]
pub fn drop_opaque_RwLockHideData(ptr: *const c_void) {
    unsafe {
        Arc::<RwLock<HideData>>::decrement_strong_count(ptr as _);
    }
}

#[wasm_bindgen]
pub fn share_opaque_RwLockHideData(ptr: *const c_void) -> *const c_void {
    unsafe {
        Arc::<RwLock<HideData>>::increment_strong_count(ptr as _);
        ptr
    }
}

// Section: impl Wire2Api

impl Wire2Api<chrono::Duration> for i64 {
    fn wire2api(self) -> chrono::Duration {
        chrono::Duration::milliseconds(self)
    }
}
impl Wire2Api<chrono::DateTime<chrono::Local>> for i64 {
    fn wire2api(self) -> chrono::DateTime<chrono::Local> {
        let Timestamp { s, ns } = wire2api_timestamp(self);
        chrono::DateTime::<chrono::Local>::from(chrono::DateTime::<chrono::Utc>::from_utc(
            chrono::NaiveDateTime::from_timestamp(s, ns),
            chrono::Utc,
        ))
    }
}
impl Wire2Api<chrono::NaiveDateTime> for i64 {
    fn wire2api(self) -> chrono::NaiveDateTime {
        let Timestamp { s, ns } = wire2api_timestamp(self);
        chrono::NaiveDateTime::from_timestamp(s, ns)
    }
}
impl Wire2Api<chrono::DateTime<chrono::Utc>> for i64 {
    fn wire2api(self) -> chrono::DateTime<chrono::Utc> {
        let Timestamp { s, ns } = wire2api_timestamp(self);
        chrono::DateTime::<chrono::Utc>::from_utc(
            chrono::NaiveDateTime::from_timestamp(s, ns),
            chrono::Utc,
        )
    }
}
impl Wire2Api<DartOpaque> for JsValue {
    fn wire2api(self) -> DartOpaque {
        let arr = self.dyn_into::<JsArray>().unwrap();
        DartOpaque::new(arr.get(0), arr.get(1))
    }
}

impl Wire2Api<String> for String {
    fn wire2api(self) -> String {
        self
    }
}
impl Wire2Api<Vec<String>> for JsValue {
    fn wire2api(self) -> Vec<String> {
        self.dyn_into::<JsArray>()
            .unwrap()
            .iter()
            .map(Wire2Api::wire2api)
            .collect()
    }
}

impl Wire2Api<uuid::Uuid> for Box<[u8]> {
    fn wire2api(self) -> uuid::Uuid {
        let single: Vec<u8> = self.wire2api();
        wire2api_uuid_ref(single.as_slice())
    }
}
impl Wire2Api<Vec<uuid::Uuid>> for Box<[u8]> {
    fn wire2api(self) -> Vec<uuid::Uuid> {
        let multiple: Vec<u8> = self.wire2api();
        wire2api_uuids(multiple)
    }
}
impl Wire2Api<ZeroCopyBuffer<Vec<u8>>> for Box<[u8]> {
    fn wire2api(self) -> ZeroCopyBuffer<Vec<u8>> {
        ZeroCopyBuffer(self.wire2api())
    }
}
impl Wire2Api<ApplicationEnv> for JsValue {
    fn wire2api(self) -> ApplicationEnv {
        let self_ = self.dyn_into::<JsArray>().unwrap();
        assert_eq!(
            self_.length(),
            1,
            "Expected 1 elements, got {}",
            self_.length()
        );
        ApplicationEnv {
            vars: self_.get(0).wire2api(),
        }
    }
}
impl Wire2Api<ApplicationEnvVar> for JsValue {
    fn wire2api(self) -> ApplicationEnvVar {
        let self_ = self.dyn_into::<JsArray>().unwrap();
        assert_eq!(
            self_.length(),
            2,
            "Expected 2 elements, got {}",
            self_.length()
        );
        ApplicationEnvVar(self_.get(0).wire2api(), self_.get(1).wire2api())
    }
}

impl Wire2Api<ApplicationSettings> for JsValue {
    fn wire2api(self) -> ApplicationSettings {
        let self_ = self.dyn_into::<JsArray>().unwrap();
        assert_eq!(
            self_.length(),
            4,
            "Expected 4 elements, got {}",
            self_.length()
        );
        ApplicationSettings {
            name: self_.get(0).wire2api(),
            version: self_.get(1).wire2api(),
            mode: self_.get(2).wire2api(),
            env: self_.get(3).wire2api(),
        }
    }
}
impl Wire2Api<Attribute> for JsValue {
    fn wire2api(self) -> Attribute {
        let self_ = self.dyn_into::<JsArray>().unwrap();
        assert_eq!(
            self_.length(),
            2,
            "Expected 2 elements, got {}",
            self_.length()
        );
        Attribute {
            key: self_.get(0).wire2api(),
            value: self_.get(1).wire2api(),
        }
    }
}
impl Wire2Api<Blob> for JsValue {
    fn wire2api(self) -> Blob {
        let self_ = self.dyn_into::<JsArray>().unwrap();
        assert_eq!(
            self_.length(),
            1,
            "Expected 1 elements, got {}",
            self_.length()
        );
        Blob(self_.get(0).wire2api())
    }
}

impl Wire2Api<Box<[u8; 1600]>> for Box<[u8]> {
    fn wire2api(self) -> Box<[u8; 1600]> {
        Wire2Api::<[u8; 1600]>::wire2api(self).into()
    }
}

impl Wire2Api<ConcatenateWith> for JsValue {
    fn wire2api(self) -> ConcatenateWith {
        let self_ = self.dyn_into::<JsArray>().unwrap();
        assert_eq!(
            self_.length(),
            1,
            "Expected 1 elements, got {}",
            self_.length()
        );
        ConcatenateWith {
            a: self_.get(0).wire2api(),
        }
    }
}
impl Wire2Api<Customized> for JsValue {
    fn wire2api(self) -> Customized {
        let self_ = self.dyn_into::<JsArray>().unwrap();
        assert_eq!(
            self_.length(),
            2,
            "Expected 2 elements, got {}",
            self_.length()
        );
        Customized {
            final_field: self_.get(0).wire2api(),
            non_final_field: self_.get(1).wire2api(),
        }
    }
}
impl Wire2Api<DartOpaqueNested> for JsValue {
    fn wire2api(self) -> DartOpaqueNested {
        let self_ = self.dyn_into::<JsArray>().unwrap();
        assert_eq!(
            self_.length(),
            2,
            "Expected 2 elements, got {}",
            self_.length()
        );
        DartOpaqueNested {
            first: self_.get(0).wire2api(),
            second: self_.get(1).wire2api(),
        }
    }
}
impl Wire2Api<Distance> for JsValue {
    fn wire2api(self) -> Distance {
        let self_ = self.unchecked_into::<JsArray>();
        match self_.get(0).unchecked_into_f64() as _ {
            0 => Distance::Unknown,
            1 => Distance::Map(self_.get(1).wire2api()),
            _ => unreachable!(),
        }
    }
}
impl Wire2Api<EnumDartOpaque> for JsValue {
    fn wire2api(self) -> EnumDartOpaque {
        let self_ = self.unchecked_into::<JsArray>();
        match self_.get(0).unchecked_into_f64() as _ {
            0 => EnumDartOpaque::Primitive(self_.get(1).wire2api()),
            1 => EnumDartOpaque::Opaque(self_.get(1).wire2api()),
            _ => unreachable!(),
        }
    }
}
impl Wire2Api<EnumOpaque> for JsValue {
    fn wire2api(self) -> EnumOpaque {
        let self_ = self.unchecked_into::<JsArray>();
        match self_.get(0).unchecked_into_f64() as _ {
            0 => EnumOpaque::Struct(self_.get(1).wire2api()),
            1 => EnumOpaque::Primitive(self_.get(1).wire2api()),
            2 => EnumOpaque::TraitObj(self_.get(1).wire2api()),
            3 => EnumOpaque::Mutex(self_.get(1).wire2api()),
            4 => EnumOpaque::RwLock(self_.get(1).wire2api()),
            _ => unreachable!(),
        }
    }
}
impl Wire2Api<ExoticOptionals> for JsValue {
    fn wire2api(self) -> ExoticOptionals {
        let self_ = self.dyn_into::<JsArray>().unwrap();
        assert_eq!(
            self_.length(),
            14,
            "Expected 14 elements, got {}",
            self_.length()
        );
        ExoticOptionals {
            int32: self_.get(0).wire2api(),
            int64: self_.get(1).wire2api(),
            float64: self_.get(2).wire2api(),
            boolean: self_.get(3).wire2api(),
            zerocopy: self_.get(4).wire2api(),
            int8list: self_.get(5).wire2api(),
            uint8list: self_.get(6).wire2api(),
            int32list: self_.get(7).wire2api(),
            float32list: self_.get(8).wire2api(),
            float64list: self_.get(9).wire2api(),
            attributes: self_.get(10).wire2api(),
            attributes_nullable: self_.get(11).wire2api(),
            nullable_attributes: self_.get(12).wire2api(),
            newtypeint: self_.get(13).wire2api(),
        }
    }
}

impl Wire2Api<[f64; 16]> for Box<[f64]> {
    fn wire2api(self) -> [f64; 16] {
        let vec: Vec<f64> = self.wire2api();
        support::from_vec_to_array(vec)
    }
}
impl Wire2Api<FeatureChrono> for JsValue {
    fn wire2api(self) -> FeatureChrono {
        let self_ = self.dyn_into::<JsArray>().unwrap();
        assert_eq!(
            self_.length(),
            4,
            "Expected 4 elements, got {}",
            self_.length()
        );
        FeatureChrono {
            utc: self_.get(0).wire2api(),
            local: self_.get(1).wire2api(),
            duration: self_.get(2).wire2api(),
            naive: self_.get(3).wire2api(),
        }
    }
}
impl Wire2Api<FeatureUuid> for JsValue {
    fn wire2api(self) -> FeatureUuid {
        let self_ = self.dyn_into::<JsArray>().unwrap();
        assert_eq!(
            self_.length(),
            2,
            "Expected 2 elements, got {}",
            self_.length()
        );
        FeatureUuid {
            one: self_.get(0).wire2api(),
            many: self_.get(1).wire2api(),
        }
    }
}
impl Wire2Api<FeedId> for JsValue {
    fn wire2api(self) -> FeedId {
        let self_ = self.dyn_into::<JsArray>().unwrap();
        assert_eq!(
            self_.length(),
            1,
            "Expected 1 elements, got {}",
            self_.length()
        );
        FeedId(self_.get(0).wire2api())
    }
}
impl Wire2Api<Vec<f32>> for Box<[f32]> {
    fn wire2api(self) -> Vec<f32> {
        self.into_vec()
    }
}
impl Wire2Api<Vec<f64>> for Box<[f64]> {
    fn wire2api(self) -> Vec<f64> {
        self.into_vec()
    }
}

impl Wire2Api<[i32; 2]> for Box<[i32]> {
    fn wire2api(self) -> [i32; 2] {
        let vec: Vec<i32> = self.wire2api();
        support::from_vec_to_array(vec)
    }
}

impl Wire2Api<Vec<i32>> for Box<[i32]> {
    fn wire2api(self) -> Vec<i32> {
        self.into_vec()
    }
}
impl Wire2Api<Vec<i8>> for Box<[i8]> {
    fn wire2api(self) -> Vec<i8> {
        self.into_vec()
    }
}
impl Wire2Api<KitchenSink> for JsValue {
    fn wire2api(self) -> KitchenSink {
        let self_ = self.unchecked_into::<JsArray>();
        match self_.get(0).unchecked_into_f64() as _ {
            0 => KitchenSink::Empty,
            1 => KitchenSink::Primitives {
                int32: self_.get(1).wire2api(),
                float64: self_.get(2).wire2api(),
                boolean: self_.get(3).wire2api(),
            },
            2 => KitchenSink::Nested(self_.get(1).wire2api(), self_.get(2).wire2api()),
            3 => KitchenSink::Optional(self_.get(1).wire2api(), self_.get(2).wire2api()),
            4 => KitchenSink::Buffer(self_.get(1).wire2api()),
            5 => KitchenSink::Enums(self_.get(1).wire2api()),
            _ => unreachable!(),
        }
    }
}
impl Wire2Api<Vec<DartOpaque>> for JsValue {
    fn wire2api(self) -> Vec<DartOpaque> {
        self.dyn_into::<JsArray>()
            .unwrap()
            .iter()
            .map(Wire2Api::wire2api)
            .collect()
    }
}
impl Wire2Api<Vec<RustOpaque<HideData>>> for JsValue {
    fn wire2api(self) -> Vec<RustOpaque<HideData>> {
        self.dyn_into::<JsArray>()
            .unwrap()
            .iter()
            .map(Wire2Api::wire2api)
            .collect()
    }
}
impl Wire2Api<Vec<ApplicationEnvVar>> for JsValue {
    fn wire2api(self) -> Vec<ApplicationEnvVar> {
        self.dyn_into::<JsArray>()
            .unwrap()
            .iter()
            .map(Wire2Api::wire2api)
            .collect()
    }
}
impl Wire2Api<Vec<Attribute>> for JsValue {
    fn wire2api(self) -> Vec<Attribute> {
        self.dyn_into::<JsArray>()
            .unwrap()
            .iter()
            .map(Wire2Api::wire2api)
            .collect()
    }
}
impl Wire2Api<Vec<MySize>> for JsValue {
    fn wire2api(self) -> Vec<MySize> {
        self.dyn_into::<JsArray>()
            .unwrap()
            .iter()
            .map(Wire2Api::wire2api)
            .collect()
    }
}
impl Wire2Api<Vec<MyTreeNode>> for JsValue {
    fn wire2api(self) -> Vec<MyTreeNode> {
        self.dyn_into::<JsArray>()
            .unwrap()
            .iter()
            .map(Wire2Api::wire2api)
            .collect()
    }
}
impl Wire2Api<Vec<Option<Attribute>>> for JsValue {
    fn wire2api(self) -> Vec<Option<Attribute>> {
        self.dyn_into::<JsArray>()
            .unwrap()
            .iter()
            .map(Wire2Api::wire2api)
            .collect()
    }
}
impl Wire2Api<Vec<TestId>> for JsValue {
    fn wire2api(self) -> Vec<TestId> {
        self.dyn_into::<JsArray>()
            .unwrap()
            .iter()
            .map(Wire2Api::wire2api)
            .collect()
    }
}
impl Wire2Api<Measure> for JsValue {
    fn wire2api(self) -> Measure {
        let self_ = self.unchecked_into::<JsArray>();
        match self_.get(0).unchecked_into_f64() as _ {
            0 => Measure::Speed(self_.get(1).wire2api()),
            1 => Measure::Distance(self_.get(1).wire2api()),
            _ => unreachable!(),
        }
    }
}
impl Wire2Api<MessageId> for JsValue {
    fn wire2api(self) -> MessageId {
        let self_ = self.dyn_into::<JsArray>().unwrap();
        assert_eq!(
            self_.length(),
            1,
            "Expected 1 elements, got {}",
            self_.length()
        );
        MessageId(self_.get(0).wire2api())
    }
}

impl Wire2Api<MySize> for JsValue {
    fn wire2api(self) -> MySize {
        let self_ = self.dyn_into::<JsArray>().unwrap();
        assert_eq!(
            self_.length(),
            2,
            "Expected 2 elements, got {}",
            self_.length()
        );
        MySize {
            width: self_.get(0).wire2api(),
            height: self_.get(1).wire2api(),
        }
    }
}
impl Wire2Api<MyStruct> for JsValue {
    fn wire2api(self) -> MyStruct {
        let self_ = self.dyn_into::<JsArray>().unwrap();
        assert_eq!(
            self_.length(),
            1,
            "Expected 1 elements, got {}",
            self_.length()
        );
        MyStruct {
            content: self_.get(0).wire2api(),
        }
    }
}
impl Wire2Api<MyTreeNode> for JsValue {
    fn wire2api(self) -> MyTreeNode {
        let self_ = self.dyn_into::<JsArray>().unwrap();
        assert_eq!(
            self_.length(),
            4,
            "Expected 4 elements, got {}",
            self_.length()
        );
        MyTreeNode {
            value_i32: self_.get(0).wire2api(),
            value_vec_u8: self_.get(1).wire2api(),
            value_boolean: self_.get(2).wire2api(),
            children: self_.get(3).wire2api(),
        }
    }
}
impl Wire2Api<NewTypeInt> for JsValue {
    fn wire2api(self) -> NewTypeInt {
        let self_ = self.dyn_into::<JsArray>().unwrap();
        assert_eq!(
            self_.length(),
            1,
            "Expected 1 elements, got {}",
            self_.length()
        );
        NewTypeInt(self_.get(0).wire2api())
    }
}
impl Wire2Api<Note> for JsValue {
    fn wire2api(self) -> Note {
        let self_ = self.dyn_into::<JsArray>().unwrap();
        assert_eq!(
            self_.length(),
            2,
            "Expected 2 elements, got {}",
            self_.length()
        );
        Note {
            day: self_.get(0).wire2api(),
            body: self_.get(1).wire2api(),
        }
    }
}
impl Wire2Api<Numbers> for JsValue {
    fn wire2api(self) -> Numbers {
        let self_ = self.dyn_into::<JsArray>().unwrap();
        assert_eq!(
            self_.length(),
            1,
            "Expected 1 elements, got {}",
            self_.length()
        );
        Numbers(self_.get(0).wire2api())
    }
}
impl Wire2Api<OpaqueNested> for JsValue {
    fn wire2api(self) -> OpaqueNested {
        let self_ = self.dyn_into::<JsArray>().unwrap();
        assert_eq!(
            self_.length(),
            2,
            "Expected 2 elements, got {}",
            self_.length()
        );
        OpaqueNested {
            first: self_.get(0).wire2api(),
            second: self_.get(1).wire2api(),
        }
    }
}
impl Wire2Api<Option<String>> for Option<String> {
    fn wire2api(self) -> Option<String> {
        self.map(Wire2Api::wire2api)
    }
}
impl Wire2Api<Option<ZeroCopyBuffer<Vec<u8>>>> for Option<Box<[u8]>> {
    fn wire2api(self) -> Option<ZeroCopyBuffer<Vec<u8>>> {
        self.map(Wire2Api::wire2api)
    }
}
impl Wire2Api<Option<DartOpaque>> for JsValue {
    fn wire2api(self) -> Option<DartOpaque> {
        (!self.is_undefined() && !self.is_null()).then(|| self.wire2api())
    }
}
impl Wire2Api<Option<RustOpaque<HideData>>> for JsValue {
    fn wire2api(self) -> Option<RustOpaque<HideData>> {
        (!self.is_undefined() && !self.is_null()).then(|| self.wire2api())
    }
}
impl Wire2Api<Option<Attribute>> for JsValue {
    fn wire2api(self) -> Option<Attribute> {
        (!self.is_undefined() && !self.is_null()).then(|| self.wire2api())
    }
}

impl Wire2Api<Option<ExoticOptionals>> for JsValue {
    fn wire2api(self) -> Option<ExoticOptionals> {
        (!self.is_undefined() && !self.is_null()).then(|| self.wire2api())
    }
}

impl Wire2Api<Option<NewTypeInt>> for JsValue {
    fn wire2api(self) -> Option<NewTypeInt> {
        (!self.is_undefined() && !self.is_null()).then(|| self.wire2api())
    }
}

impl Wire2Api<Option<Box<ExoticOptionals>>> for JsValue {
    fn wire2api(self) -> Option<Box<ExoticOptionals>> {
        (!self.is_undefined() && !self.is_null()).then(|| self.wire2api())
    }
}

impl Wire2Api<Option<Vec<f32>>> for Option<Box<[f32]>> {
    fn wire2api(self) -> Option<Vec<f32>> {
        self.map(Wire2Api::wire2api)
    }
}
impl Wire2Api<Option<Vec<f64>>> for Option<Box<[f64]>> {
    fn wire2api(self) -> Option<Vec<f64>> {
        self.map(Wire2Api::wire2api)
    }
}
impl Wire2Api<Option<Vec<i32>>> for Option<Box<[i32]>> {
    fn wire2api(self) -> Option<Vec<i32>> {
        self.map(Wire2Api::wire2api)
    }
}
impl Wire2Api<Option<Vec<i8>>> for Option<Box<[i8]>> {
    fn wire2api(self) -> Option<Vec<i8>> {
        self.map(Wire2Api::wire2api)
    }
}
impl Wire2Api<Option<Vec<Attribute>>> for JsValue {
    fn wire2api(self) -> Option<Vec<Attribute>> {
        (!self.is_undefined() && !self.is_null()).then(|| self.wire2api())
    }
}
impl Wire2Api<Option<Vec<Option<Attribute>>>> for JsValue {
    fn wire2api(self) -> Option<Vec<Option<Attribute>>> {
        (!self.is_undefined() && !self.is_null()).then(|| self.wire2api())
    }
}
impl Wire2Api<Option<Vec<u8>>> for Option<Box<[u8]>> {
    fn wire2api(self) -> Option<Vec<u8>> {
        self.map(Wire2Api::wire2api)
    }
}
impl Wire2Api<Sequences> for JsValue {
    fn wire2api(self) -> Sequences {
        let self_ = self.dyn_into::<JsArray>().unwrap();
        assert_eq!(
            self_.length(),
            1,
            "Expected 1 elements, got {}",
            self_.length()
        );
        Sequences(self_.get(0).wire2api())
    }
}
impl Wire2Api<Speed> for JsValue {
    fn wire2api(self) -> Speed {
        let self_ = self.unchecked_into::<JsArray>();
        match self_.get(0).unchecked_into_f64() as _ {
            0 => Speed::Unknown,
            1 => Speed::GPS(self_.get(1).wire2api()),
            _ => unreachable!(),
        }
    }
}
impl Wire2Api<SumWith> for JsValue {
    fn wire2api(self) -> SumWith {
        let self_ = self.dyn_into::<JsArray>().unwrap();
        assert_eq!(
            self_.length(),
            1,
            "Expected 1 elements, got {}",
            self_.length()
        );
        SumWith {
            x: self_.get(0).wire2api(),
        }
    }
}
impl Wire2Api<TestId> for JsValue {
    fn wire2api(self) -> TestId {
        let self_ = self.dyn_into::<JsArray>().unwrap();
        assert_eq!(
            self_.length(),
            1,
            "Expected 1 elements, got {}",
            self_.length()
        );
        TestId(self_.get(0).wire2api())
    }
}

impl Wire2Api<[u8; 1600]> for Box<[u8]> {
    fn wire2api(self) -> [u8; 1600] {
        let vec: Vec<u8> = self.wire2api();
        support::from_vec_to_array(vec)
    }
}
impl Wire2Api<[u8; 32]> for Box<[u8]> {
    fn wire2api(self) -> [u8; 32] {
        let vec: Vec<u8> = self.wire2api();
        support::from_vec_to_array(vec)
    }
}
impl Wire2Api<[u8; 8]> for Box<[u8]> {
    fn wire2api(self) -> [u8; 8] {
        let vec: Vec<u8> = self.wire2api();
        support::from_vec_to_array(vec)
    }
}
impl Wire2Api<Vec<u8>> for Box<[u8]> {
    fn wire2api(self) -> Vec<u8> {
        self.into_vec()
    }
}
impl Wire2Api<UserId> for JsValue {
    fn wire2api(self) -> UserId {
        let self_ = self.dyn_into::<JsArray>().unwrap();
        assert_eq!(
            self_.length(),
            1,
            "Expected 1 elements, got {}",
            self_.length()
        );
        UserId {
            value: self_.get(0).wire2api(),
        }
    }
}

// Section: impl Wire2Api for JsValue

impl Wire2Api<RustOpaque<Box<dyn DartDebug>>> for JsValue {
    fn wire2api(self) -> RustOpaque<Box<dyn DartDebug>> {
        #[cfg(target_pointer_width = "64")]
        {
            compile_error!("64-bit pointers are not supported.");
        }

        unsafe { support::opaque_from_dart((self.as_f64().unwrap() as usize) as _) }
    }
}
impl Wire2Api<chrono::Duration> for JsValue {
    fn wire2api(self) -> chrono::Duration {
        Wire2Api::<i64>::wire2api(self).wire2api()
    }
}
impl Wire2Api<chrono::DateTime<chrono::Local>> for JsValue {
    fn wire2api(self) -> chrono::DateTime<chrono::Local> {
        Wire2Api::<i64>::wire2api(self).wire2api()
    }
}
impl Wire2Api<chrono::NaiveDateTime> for JsValue {
    fn wire2api(self) -> chrono::NaiveDateTime {
        Wire2Api::<i64>::wire2api(self).wire2api()
    }
}
impl Wire2Api<chrono::DateTime<chrono::Utc>> for JsValue {
    fn wire2api(self) -> chrono::DateTime<chrono::Utc> {
        Wire2Api::<i64>::wire2api(self).wire2api()
    }
}
impl Wire2Api<RustOpaque<HideData>> for JsValue {
    fn wire2api(self) -> RustOpaque<HideData> {
        #[cfg(target_pointer_width = "64")]
        {
            compile_error!("64-bit pointers are not supported.");
        }

        unsafe { support::opaque_from_dart((self.as_f64().unwrap() as usize) as _) }
    }
}
impl Wire2Api<[RustOpaque<HideData>; 2]> for JsValue {
    fn wire2api(self) -> [RustOpaque<HideData>; 2] {
        let vec: Vec<RustOpaque<HideData>> = self.wire2api();
        support::from_vec_to_array(vec)
    }
}
impl Wire2Api<RustOpaque<i32>> for JsValue {
    fn wire2api(self) -> RustOpaque<i32> {
        #[cfg(target_pointer_width = "64")]
        {
            compile_error!("64-bit pointers are not supported.");
        }

        unsafe { support::opaque_from_dart((self.as_f64().unwrap() as usize) as _) }
    }
}
impl Wire2Api<RustOpaque<Mutex<HideData>>> for JsValue {
    fn wire2api(self) -> RustOpaque<Mutex<HideData>> {
        #[cfg(target_pointer_width = "64")]
        {
            compile_error!("64-bit pointers are not supported.");
        }

        unsafe { support::opaque_from_dart((self.as_f64().unwrap() as usize) as _) }
    }
}
impl Wire2Api<[DartOpaque; 1]> for JsValue {
    fn wire2api(self) -> [DartOpaque; 1] {
        let vec: Vec<DartOpaque> = self.wire2api();
        support::from_vec_to_array(vec)
    }
}
impl Wire2Api<RustOpaque<RwLock<HideData>>> for JsValue {
    fn wire2api(self) -> RustOpaque<RwLock<HideData>> {
        #[cfg(target_pointer_width = "64")]
        {
            compile_error!("64-bit pointers are not supported.");
        }

        unsafe { support::opaque_from_dart((self.as_f64().unwrap() as usize) as _) }
    }
}
impl Wire2Api<String> for JsValue {
    fn wire2api(self) -> String {
        self.as_string().expect("non-UTF-8 string, or not a string")
    }
}
impl Wire2Api<[TestId; 4]> for JsValue {
    fn wire2api(self) -> [TestId; 4] {
        let vec: Vec<TestId> = self.wire2api();
        support::from_vec_to_array(vec)
    }
}
impl Wire2Api<uuid::Uuid> for JsValue {
    fn wire2api(self) -> uuid::Uuid {
        self.unchecked_into::<js_sys::Uint8Array>()
            .to_vec()
            .into_boxed_slice()
            .wire2api()
    }
}
impl Wire2Api<Vec<uuid::Uuid>> for JsValue {
    fn wire2api(self) -> Vec<uuid::Uuid> {
        self.unchecked_into::<js_sys::Uint8Array>()
            .to_vec()
            .into_boxed_slice()
            .wire2api()
    }
}
impl Wire2Api<ZeroCopyBuffer<Vec<u8>>> for JsValue {
    fn wire2api(self) -> ZeroCopyBuffer<Vec<u8>> {
        ZeroCopyBuffer(self.wire2api())
    }
}
impl Wire2Api<ApplicationMode> for JsValue {
    fn wire2api(self) -> ApplicationMode {
        (self.unchecked_into_f64() as i32).wire2api()
    }
}
impl Wire2Api<bool> for JsValue {
    fn wire2api(self) -> bool {
        self.is_truthy()
    }
}
impl Wire2Api<Box<ApplicationEnv>> for JsValue {
    fn wire2api(self) -> Box<ApplicationEnv> {
        Box::new(self.wire2api())
    }
}
impl Wire2Api<Box<Blob>> for JsValue {
    fn wire2api(self) -> Box<Blob> {
        Box::new(self.wire2api())
    }
}
impl Wire2Api<Box<bool>> for JsValue {
    fn wire2api(self) -> Box<bool> {
        (self.unchecked_into_f64() as usize as *mut bool).wire2api()
    }
}
impl Wire2Api<Box<Distance>> for JsValue {
    fn wire2api(self) -> Box<Distance> {
        Box::new(self.wire2api())
    }
}
impl Wire2Api<Box<ExoticOptionals>> for JsValue {
    fn wire2api(self) -> Box<ExoticOptionals> {
        Box::new(self.wire2api())
    }
}
impl Wire2Api<Box<f64>> for JsValue {
    fn wire2api(self) -> Box<f64> {
        (self.unchecked_into_f64() as usize as *mut f64).wire2api()
    }
}
impl Wire2Api<Box<i32>> for JsValue {
    fn wire2api(self) -> Box<i32> {
        (self.unchecked_into_f64() as usize as *mut i32).wire2api()
    }
}
impl Wire2Api<Box<i64>> for JsValue {
    fn wire2api(self) -> Box<i64> {
        (self.unchecked_into_f64() as usize as *mut i64).wire2api()
    }
}
impl Wire2Api<Box<i8>> for JsValue {
    fn wire2api(self) -> Box<i8> {
        (self.unchecked_into_f64() as usize as *mut i8).wire2api()
    }
}
impl Wire2Api<Box<KitchenSink>> for JsValue {
    fn wire2api(self) -> Box<KitchenSink> {
        Box::new(self.wire2api())
    }
}
impl Wire2Api<Box<MySize>> for JsValue {
    fn wire2api(self) -> Box<MySize> {
        Box::new(self.wire2api())
    }
}
impl Wire2Api<Box<Speed>> for JsValue {
    fn wire2api(self) -> Box<Speed> {
        Box::new(self.wire2api())
    }
}
impl Wire2Api<Box<u8>> for JsValue {
    fn wire2api(self) -> Box<u8> {
        (self.unchecked_into_f64() as usize as *mut u8).wire2api()
    }
}
impl Wire2Api<Box<[u8; 1600]>> for JsValue {
    fn wire2api(self) -> Box<[u8; 1600]> {
        let vec: Vec<u8> = self.wire2api();
        Box::new(support::from_vec_to_array(vec))
    }
}
impl Wire2Api<Box<Weekdays>> for JsValue {
    fn wire2api(self) -> Box<Weekdays> {
        Box::new(self.wire2api())
    }
}
impl Wire2Api<f32> for JsValue {
    fn wire2api(self) -> f32 {
        self.unchecked_into_f64() as _
    }
}
impl Wire2Api<f64> for JsValue {
    fn wire2api(self) -> f64 {
        self.unchecked_into_f64() as _
    }
}
impl Wire2Api<[f64; 16]> for JsValue {
    fn wire2api(self) -> [f64; 16] {
        let vec: Vec<f64> = self.wire2api();
        support::from_vec_to_array(vec)
    }
}
impl Wire2Api<Vec<f32>> for JsValue {
    fn wire2api(self) -> Vec<f32> {
        self.unchecked_into::<js_sys::Float32Array>()
            .to_vec()
            .into()
    }
}
impl Wire2Api<Vec<f64>> for JsValue {
    fn wire2api(self) -> Vec<f64> {
        self.unchecked_into::<js_sys::Float64Array>()
            .to_vec()
            .into()
    }
}
impl Wire2Api<i16> for JsValue {
    fn wire2api(self) -> i16 {
        self.unchecked_into_f64() as _
    }
}
impl Wire2Api<i32> for JsValue {
    fn wire2api(self) -> i32 {
        self.unchecked_into_f64() as _
    }
}
impl Wire2Api<[i32; 2]> for JsValue {
    fn wire2api(self) -> [i32; 2] {
        let vec: Vec<i32> = self.wire2api();
        support::from_vec_to_array(vec)
    }
}
impl Wire2Api<i64> for JsValue {
    fn wire2api(self) -> i64 {
        ::std::convert::TryInto::try_into(self.dyn_into::<js_sys::BigInt>().unwrap()).unwrap()
    }
}
impl Wire2Api<i8> for JsValue {
    fn wire2api(self) -> i8 {
        self.unchecked_into_f64() as _
    }
}
impl Wire2Api<Vec<i32>> for JsValue {
    fn wire2api(self) -> Vec<i32> {
        self.unchecked_into::<js_sys::Int32Array>().to_vec().into()
    }
}
impl Wire2Api<Vec<i8>> for JsValue {
    fn wire2api(self) -> Vec<i8> {
        self.unchecked_into::<js_sys::Int8Array>().to_vec().into()
    }
}
impl Wire2Api<MyEnum> for JsValue {
    fn wire2api(self) -> MyEnum {
        (self.unchecked_into_f64() as i32).wire2api()
    }
}
impl Wire2Api<Option<String>> for JsValue {
    fn wire2api(self) -> Option<String> {
        (!self.is_undefined() && !self.is_null()).then(|| self.wire2api())
    }
}
impl Wire2Api<Option<ZeroCopyBuffer<Vec<u8>>>> for JsValue {
    fn wire2api(self) -> Option<ZeroCopyBuffer<Vec<u8>>> {
        (!self.is_undefined() && !self.is_null()).then(|| self.wire2api())
    }
}
impl Wire2Api<Option<bool>> for JsValue {
    fn wire2api(self) -> Option<bool> {
        (self != 0).then(|| *Wire2Api::<Box<bool>>::wire2api(self))
    }
}
impl Wire2Api<Option<f64>> for JsValue {
    fn wire2api(self) -> Option<f64> {
        (self != 0).then(|| *Wire2Api::<Box<f64>>::wire2api(self))
    }
}
impl Wire2Api<Option<i32>> for JsValue {
    fn wire2api(self) -> Option<i32> {
        (self != 0).then(|| *Wire2Api::<Box<i32>>::wire2api(self))
    }
}
impl Wire2Api<Option<i64>> for JsValue {
    fn wire2api(self) -> Option<i64> {
        (self != 0).then(|| *Wire2Api::<Box<i64>>::wire2api(self))
    }
}
impl Wire2Api<Option<Box<bool>>> for JsValue {
    fn wire2api(self) -> Option<Box<bool>> {
        (!self.is_undefined() && !self.is_null()).then(|| self.wire2api())
    }
}
impl Wire2Api<Option<Box<f64>>> for JsValue {
    fn wire2api(self) -> Option<Box<f64>> {
        (!self.is_undefined() && !self.is_null()).then(|| self.wire2api())
    }
}
impl Wire2Api<Option<Box<i32>>> for JsValue {
    fn wire2api(self) -> Option<Box<i32>> {
        (!self.is_undefined() && !self.is_null()).then(|| self.wire2api())
    }
}
impl Wire2Api<Option<Box<i64>>> for JsValue {
    fn wire2api(self) -> Option<Box<i64>> {
        (!self.is_undefined() && !self.is_null()).then(|| self.wire2api())
    }
}
impl Wire2Api<Option<Box<i8>>> for JsValue {
    fn wire2api(self) -> Option<Box<i8>> {
        (!self.is_undefined() && !self.is_null()).then(|| self.wire2api())
    }
}
impl Wire2Api<Option<Box<u8>>> for JsValue {
    fn wire2api(self) -> Option<Box<u8>> {
        (!self.is_undefined() && !self.is_null()).then(|| self.wire2api())
    }
}
impl Wire2Api<Option<Vec<f32>>> for JsValue {
    fn wire2api(self) -> Option<Vec<f32>> {
        (!self.is_undefined() && !self.is_null()).then(|| self.wire2api())
    }
}
impl Wire2Api<Option<Vec<f64>>> for JsValue {
    fn wire2api(self) -> Option<Vec<f64>> {
        (!self.is_undefined() && !self.is_null()).then(|| self.wire2api())
    }
}
impl Wire2Api<Option<Vec<i32>>> for JsValue {
    fn wire2api(self) -> Option<Vec<i32>> {
        (!self.is_undefined() && !self.is_null()).then(|| self.wire2api())
    }
}
impl Wire2Api<Option<Vec<i8>>> for JsValue {
    fn wire2api(self) -> Option<Vec<i8>> {
        (!self.is_undefined() && !self.is_null()).then(|| self.wire2api())
    }
}
impl Wire2Api<Option<Vec<u8>>> for JsValue {
    fn wire2api(self) -> Option<Vec<u8>> {
        (!self.is_undefined() && !self.is_null()).then(|| self.wire2api())
    }
}
impl Wire2Api<u16> for JsValue {
    fn wire2api(self) -> u16 {
        self.unchecked_into_f64() as _
    }
}
impl Wire2Api<u32> for JsValue {
    fn wire2api(self) -> u32 {
        self.unchecked_into_f64() as _
    }
}
impl Wire2Api<u64> for JsValue {
    fn wire2api(self) -> u64 {
        ::std::convert::TryInto::try_into(self.dyn_into::<js_sys::BigInt>().unwrap()).unwrap()
    }
}
impl Wire2Api<u8> for JsValue {
    fn wire2api(self) -> u8 {
        self.unchecked_into_f64() as _
    }
}
impl Wire2Api<[u8; 1600]> for JsValue {
    fn wire2api(self) -> [u8; 1600] {
        let vec: Vec<u8> = self.wire2api();
        support::from_vec_to_array(vec)
    }
}
impl Wire2Api<[u8; 32]> for JsValue {
    fn wire2api(self) -> [u8; 32] {
        let vec: Vec<u8> = self.wire2api();
        support::from_vec_to_array(vec)
    }
}
impl Wire2Api<[u8; 8]> for JsValue {
    fn wire2api(self) -> [u8; 8] {
        let vec: Vec<u8> = self.wire2api();
        support::from_vec_to_array(vec)
    }
}
impl Wire2Api<Vec<u8>> for JsValue {
    fn wire2api(self) -> Vec<u8> {
        self.unchecked_into::<js_sys::Uint8Array>().to_vec().into()
    }
}
impl Wire2Api<usize> for JsValue {
    fn wire2api(self) -> usize {
        self.unchecked_into_f64() as _
    }
}
impl Wire2Api<Weekdays> for JsValue {
    fn wire2api(self) -> Weekdays {
        (self.unchecked_into_f64() as i32).wire2api()
    }
}<|MERGE_RESOLUTION|>--- conflicted
+++ resolved
@@ -544,7 +544,6 @@
 }
 
 #[wasm_bindgen]
-<<<<<<< HEAD
 pub fn wire_create_nested_dart_opaque(port_: MessagePort, opaque1: JsValue, opaque2: JsValue) {
     wire_create_nested_dart_opaque_impl(port_, opaque1, opaque2)
 }
@@ -572,10 +571,11 @@
 #[wasm_bindgen]
 pub fn wire_drop_static_dart_opaque(port_: MessagePort) {
     wire_drop_static_dart_opaque_impl(port_)
-=======
+}
+
+#[wasm_bindgen]
 pub fn wire_frb_generator_test(port_: MessagePort) {
     wire_frb_generator_test_impl(port_)
->>>>>>> ecb1261d
 }
 
 #[wasm_bindgen]
