--- conflicted
+++ resolved
@@ -464,7 +464,6 @@
 }
 
 #[wasm_bindgen]
-<<<<<<< HEAD
 pub fn wire_create_sync_opaque(port_: MessagePort) {
     wire_create_sync_opaque_impl(port_)
 }
@@ -477,7 +476,9 @@
 #[wasm_bindgen]
 pub fn wire_sync_run_opaque(opaque: JsValue) -> support::WireSyncReturnStruct {
     wire_sync_run_opaque_impl(opaque)
-=======
+}
+
+#[wasm_bindgen]
 pub fn wire_create_nested_opaque(port_: MessagePort) {
     wire_create_nested_opaque_impl(port_)
 }
@@ -485,7 +486,6 @@
 #[wasm_bindgen]
 pub fn wire_run_nested_opaque(port_: MessagePort, opaque: JsValue) {
     wire_run_nested_opaque_impl(port_, opaque)
->>>>>>> 30a6284d
 }
 
 #[wasm_bindgen]
