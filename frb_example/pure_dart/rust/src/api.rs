--- conflicted
+++ resolved
@@ -11,12 +11,8 @@
 use flutter_rust_bridge::*;
 use lazy_static::{__Deref, lazy_static};
 
-<<<<<<< HEAD
-use crate::data::{HideData, HideSyncData, MyEnum, MyStruct};
-=======
 pub use crate::data::HideData;
 use crate::data::{MyEnum, MyStruct};
->>>>>>> 140bbac2
 use crate::new_module_system::{use_new_module_system, NewSimpleStruct};
 use crate::old_module_system::{use_old_module_system, OldSimpleStruct};
 
@@ -1024,14 +1020,12 @@
     [Opaque::new(HideData::new()), Opaque::new(HideData::new())]
 }
 
-pub struct OpaqueSyncStruct(HideSyncData);
-
-pub fn create_sync_opaque() -> Opaque<OpaqueSyncStruct> {
-    Opaque::new(OpaqueSyncStruct(HideSyncData::new()))
-}
-
-pub fn sync_create_sync_opaque() -> SyncReturn<Opaque<OpaqueSyncStruct>> {
-    SyncReturn(Opaque::new(OpaqueSyncStruct(HideSyncData::new())))
+pub fn create_sync_opaque() -> Opaque<HideSyncData> {
+    Opaque::new(HideSyncData::new())
+}
+
+pub fn sync_create_sync_opaque() -> SyncReturn<Opaque<HideSyncData>> {
+    SyncReturn(Opaque::new(HideSyncData::new()))
 }
 
 // OpaqueSyncStruct does not implement Send trait.
@@ -1040,8 +1034,8 @@
 //     data.0.hide_data()
 // }
 
-pub fn sync_run_opaque(opaque: Opaque<OpaqueSyncStruct>) -> SyncReturn<String> {
-    SyncReturn(opaque.0.hide_data())
+pub fn sync_run_opaque(opaque: Opaque<HideSyncData>) -> SyncReturn<String> {
+    SyncReturn(opaque.hide_data())
 }
 
 pub fn create_nested_opaque() -> OpaqueNested {
@@ -1061,6 +1055,6 @@
     Ok(SyncReturn(None))
 }
 
-pub fn sync_option_opaque() -> Result<SyncReturn<Option<Opaque<OpaqueStruct>>>> {
-    Ok(SyncReturn(Some(Opaque::new(OpaqueStruct(HideData::new())))))
+pub fn sync_option_opaque() -> Result<SyncReturn<Option<Opaque<HideData>>>> {
+    Ok(SyncReturn(Some(Opaque::new(HideData::new()))))
 }