#![allow(unused_variables)]

use std::sync::atomic::{AtomicI32, Ordering};
use std::sync::{Arc, Mutex};
use std::thread;
use std::time::Duration;

use anyhow::{anyhow, Result};

use flutter_rust_bridge::*;

use crate::data::{MyEnum, MyStruct};

/// Documentation on a simple adder function.
pub fn simple_adder(a: i32, b: i32) -> i32 {
    a + b
}

/**
 Multiline comments are fine,
 but they are not preferred in Rust nor in Dart.

 Newlines are preserved.
*/
pub fn primitive_types(my_i32: i32, my_i64: i64, my_f64: f64, my_bool: bool) -> i32 {
    println!(
        "primitive_types({}, {}, {}, {})",
        my_i32, my_i64, my_f64, my_bool
    );
    42
}

pub fn primitive_u32(my_u32: u32) -> u32 {
    println!("primitive_u32({})", my_u32);
    assert_eq!(my_u32, 0xff112233);
    let ret = 0xfe112233;
    println!("returning {}", ret);
    ret
}

pub fn handle_string(s: String) -> String {
    println!("handle_string({})", &s);
    let s2 = s.clone();
    s + &s2
}

#[allow(clippy::unused_unit)]
pub fn handle_return_unit() -> () {
    println!("handle_return_unit()");
}

// to check that `Vec<u8>` can be used as return type
pub fn handle_vec_u8(v: Vec<u8>) -> Vec<u8> {
    println!("handle_vec_u8(first few elements: {:?})", &v[..5]);
    v.repeat(2)
}

pub struct VecOfPrimitivePack {
    pub int8list: Vec<i8>,
    pub uint8list: Vec<u8>,
    pub int16list: Vec<i16>,
    pub uint16list: Vec<u16>,
    pub uint32list: Vec<u32>,
    pub int32list: Vec<i32>,
    pub uint64list: Vec<u64>,
    pub int64list: Vec<i64>,
    pub float32list: Vec<f32>,
    pub float64list: Vec<f64>,
}

pub fn handle_vec_of_primitive(n: i32) -> VecOfPrimitivePack {
    VecOfPrimitivePack {
        int8list: vec![42i8; n as usize],
        uint8list: vec![42u8; n as usize],
        int16list: vec![42i16; n as usize],
        uint16list: vec![42u16; n as usize],
        int32list: vec![42i32; n as usize],
        uint32list: vec![42u32; n as usize],
        int64list: vec![42i64; n as usize],
        uint64list: vec![42u64; n as usize],
        float32list: vec![42.0f32; n as usize],
        float64list: vec![42.0f64; n as usize],
    }
}

pub struct ZeroCopyVecOfPrimitivePack {
    pub int8list: ZeroCopyBuffer<Vec<i8>>,
    pub uint8list: ZeroCopyBuffer<Vec<u8>>,
    pub int16list: ZeroCopyBuffer<Vec<i16>>,
    pub uint16list: ZeroCopyBuffer<Vec<u16>>,
    pub uint32list: ZeroCopyBuffer<Vec<u32>>,
    pub int32list: ZeroCopyBuffer<Vec<i32>>,
    pub uint64list: ZeroCopyBuffer<Vec<u64>>,
    pub int64list: ZeroCopyBuffer<Vec<i64>>,
    pub float32list: ZeroCopyBuffer<Vec<f32>>,
    pub float64list: ZeroCopyBuffer<Vec<f64>>,
}

pub fn handle_zero_copy_vec_of_primitive(n: i32) -> ZeroCopyVecOfPrimitivePack {
    ZeroCopyVecOfPrimitivePack {
        int8list: ZeroCopyBuffer(vec![42i8; n as usize]),
        uint8list: ZeroCopyBuffer(vec![42u8; n as usize]),
        int16list: ZeroCopyBuffer(vec![42i16; n as usize]),
        uint16list: ZeroCopyBuffer(vec![42u16; n as usize]),
        int32list: ZeroCopyBuffer(vec![42i32; n as usize]),
        uint32list: ZeroCopyBuffer(vec![42u32; n as usize]),
        int64list: ZeroCopyBuffer(vec![42i64; n as usize]),
        uint64list: ZeroCopyBuffer(vec![42u64; n as usize]),
        float32list: ZeroCopyBuffer(vec![42.0f32; n as usize]),
        float64list: ZeroCopyBuffer(vec![42.0f64; n as usize]),
    }
}

#[derive(Debug, Clone)]
pub struct MySize {
    pub width: i32,
    pub height: i32,
}

pub fn handle_struct(arg: MySize, boxed: Box<MySize>) -> MySize {
    println!("handle_struct({:?}, {:?})", &arg, &boxed);
    MySize {
        width: arg.width + boxed.width,
        height: arg.height + boxed.height,
    }
}

#[derive(Debug)]
pub struct NewTypeInt(pub i64);

pub fn handle_newtype(arg: NewTypeInt) -> NewTypeInt {
    println!("handle_newtype({:?})", &arg);
    NewTypeInt(arg.0 * 2)
}

pub fn handle_list_of_struct(mut l: Vec<MySize>) -> Vec<MySize> {
    println!("handle_list_of_struct({:?})", &l);
    let mut ans = l.clone();
    ans.append(&mut l);
    ans
}

pub fn handle_string_list(names: Vec<String>) -> Vec<String> {
    for name in &names {
        println!("Hello, {}", name);
    }
    names
}

#[derive(Debug, Clone)]
pub struct MyTreeNode {
    pub value_i32: i32,
    pub value_vec_u8: Vec<u8>,
    pub value_boolean: bool,
    pub children: Vec<MyTreeNode>,
}

pub fn handle_complex_struct(s: MyTreeNode) -> MyTreeNode {
    println!("handle_complex_struct({:?})", &s);
    let s_cloned = s.clone();
    s
}

pub fn handle_sync_return(mode: String) -> Result<SyncReturn<Vec<u8>>> {
    match &mode[..] {
        "NORMAL" => Ok(SyncReturn(vec![42u8; 100])),
        "RESULT_ERR" => Err(anyhow!("deliberate error in handle_sync_return_err")),
        "PANIC" => panic!("deliberate panic in handle_sync_return_panic"),
        _ => panic!("unknown mode"),
    }
}

pub fn handle_stream(sink: StreamSink<String>, arg: String) -> Result<()> {
    println!("handle_stream arg={}", arg);

    let cnt = Arc::new(AtomicI32::new(0));

    // just to show that, you can send data to sink even in other threads
    let cnt2 = cnt.clone();
    let sink2 = sink.clone();
    thread::spawn(move || {
        for i in 0..5 {
            let old_cnt = cnt2.fetch_add(1, Ordering::Relaxed);
            let msg = format!("(thread=child, i={}, old_cnt={})", i, old_cnt);
            format!("send data to sink msg={}", msg);
            sink2.add(msg);
            thread::sleep(Duration::from_millis(100));
        }
        sink2.close();
    });

    for i in 0..5 {
        let old_cnt = cnt.fetch_add(1, Ordering::Relaxed);
        let msg = format!("(thread=normal, i={}, old_cnt={})", i, old_cnt);
        format!("send data to sink msg={}", msg);
        sink.add(msg);
        thread::sleep(Duration::from_millis(50));
    }

    Ok(())
}

pub struct MyStreamEntry {
    pub hello: String,
}

// https://github.com/fzyzcjy/flutter_rust_bridge/issues/398 reports a compile error like this
pub fn handle_stream_of_struct(sink: StreamSink<MyStreamEntry>) -> Result<()> {
    Ok(())
}

pub fn return_err() -> Result<i32> {
    Err(anyhow!(
        "return_err() is called, thus deliberately return Err"
    ))
}

pub fn return_panic() -> i32 {
    panic!("return_panic() is called, thus deliberately panic")
}

pub fn handle_optional_return(left: f64, right: f64) -> Option<f64> {
    if right == 0. {
        None
    } else {
        Some(left / right)
    }
}

#[derive(Default, Debug, Clone)]
pub struct Element {
    pub tag: Option<String>,
    pub text: Option<String>,
    pub attributes: Option<Vec<Attribute>>,
    pub children: Option<Vec<Element>>,
}

#[derive(Debug, Clone)]
pub struct Attribute {
    pub key: String,
    pub value: String,
}

pub fn handle_optional_struct(document: Option<String>) -> Option<Element> {
    document.map(|inner| Element {
        tag: Some("div".to_owned()),
        attributes: Some(vec![Attribute {
            key: "id".to_owned(),
            value: "root".to_owned(),
        }]),
        children: Some(vec![Element {
            tag: Some("p".to_owned()),
            children: Some(vec![Element {
                text: Some(inner),
                ..Default::default()
            }]),
            ..Default::default()
        }]),
        ..Default::default()
    })
}

#[derive(Debug)]
pub struct ExoticOptionals {
    pub int32: Option<i32>,
    pub int64: Option<i64>,
    pub float64: Option<f64>,
    pub boolean: Option<bool>,
    pub zerocopy: Option<ZeroCopyBuffer<Vec<u8>>>,
    pub int8list: Option<Vec<i8>>,
    pub uint8list: Option<Vec<u8>>,
    pub int32list: Option<Vec<i32>>,
    pub int64list: Option<Vec<i64>>,
    pub float32list: Option<Vec<f32>>,
    pub float64list: Option<Vec<f64>>,
    pub attributes: Option<Vec<Attribute>>,
    pub attributes_nullable: Vec<Option<Attribute>>,
    pub nullable_attributes: Option<Vec<Option<Attribute>>>,
    pub newtypeint: Option<NewTypeInt>,
}

pub fn handle_optional_increment(opt: Option<ExoticOptionals>) -> Option<ExoticOptionals> {
    fn manipulate_list<T>(src: Option<Vec<T>>, push_value: T) -> Option<Vec<T>> {
        let mut list = src.unwrap_or_default();
        list.push(push_value);
        Some(list)
    }

    opt.map(|mut opt| ExoticOptionals {
        int32: Some(opt.int32.unwrap_or(0) + 1),
        int64: Some(opt.int64.unwrap_or(0) + 1),
        float64: Some(opt.float64.unwrap_or(0.) + 1.),
        boolean: Some(!opt.boolean.unwrap_or(false)),
        int8list: manipulate_list(opt.int8list, 0),
        uint8list: manipulate_list(opt.uint8list, 0),
        int32list: manipulate_list(opt.int32list, 0),
        int64list: manipulate_list(opt.int64list, 0),
        float32list: manipulate_list(opt.float32list, 0.),
        float64list: manipulate_list(opt.float64list, 0.),
        attributes: Some({
            let mut list = opt.attributes.unwrap_or_default();
            list.push(Attribute {
                key: "some-attrib".to_owned(),
                value: "some-value".to_owned(),
            });
            list
        }),
        nullable_attributes: Some({
            let mut list = opt.nullable_attributes.unwrap_or_default();
            list.push(None);
            list
        }),
        newtypeint: Some({
            let mut val = opt.newtypeint.unwrap_or(NewTypeInt(0));
            val.0 += 1;
            val
        }),
        attributes_nullable: {
            opt.attributes_nullable.push(None);
            opt.attributes_nullable
        },
        zerocopy: Some({
            let mut list = opt.zerocopy.unwrap_or_else(|| ZeroCopyBuffer(vec![]));
            list.0.push(0);
            list
        }),
    })
}

pub fn handle_increment_boxed_optional(opt: Option<Box<f64>>) -> f64 {
    match opt {
        Some(e) => *e + 1.,
        None => 42.,
    }
}

// Option<Box<T>> can't be sent to Dart,
// but instead can be received by Rust.
pub fn handle_option_box_arguments(
    i8box: Option<Box<i8>>,
    u8box: Option<Box<u8>>,
    i32box: Option<Box<i32>>,
    i64box: Option<Box<i64>>,
    f64box: Option<Box<f64>>,
    boolbox: Option<Box<bool>>,
    structbox: Option<Box<ExoticOptionals>>,
) -> String {
    format!(
        "handle_option_box_arguments({:?})",
        (i8box, u8box, i32box, i64box, f64box, boolbox, structbox)
    )
}

/// Simple enums.
#[derive(Debug)]
pub enum Weekdays {
    Monday,
    Tuesday,
    Wednesday,
    Thursday,
    Friday,
    /// Best day of the week.
    Saturday,
    Sunday,
}

pub fn handle_return_enum(input: String) -> Option<Weekdays> {
    match input.as_str() {
        "Monday" => Some(Weekdays::Monday),
        "Tuesday" => Some(Weekdays::Tuesday),
        "Wednesday" => Some(Weekdays::Wednesday),
        "Thursday" => Some(Weekdays::Thursday),
        "Friday" => Some(Weekdays::Friday),
        "Saturday" => Some(Weekdays::Saturday),
        "Sunday" => Some(Weekdays::Sunday),
        _ => None,
    }
}

pub fn handle_enum_parameter(weekday: Weekdays) -> Weekdays {
    println!("The weekday is {:?}", weekday);
    weekday
}

#[frb]
#[derive(Debug, Clone)]
pub struct Customized {
    pub final_field: String,
    #[frb(non_final)]
    pub non_final_field: Option<String>,
}

pub fn handle_customized_struct(val: Customized) {
    println!("{:#?}", val);
}

#[frb]
#[derive(Debug)]
pub enum KitchenSink {
    /// Comment on variant
    Empty,
    #[frb(unimpl_variant_attr)]
    Primitives {
        #[frb(unimpl_field_attr)]
        /// Dart field comment
        int32: i32,
        #[frb(unimpl_deprecated)]
        float64: f64,
        boolean: bool,
    },
    Nested(Box<KitchenSink>, i32),
    Optional(
        /// Comment on anonymous field
        Option<i32>,
        Option<i32>,
    ),
    Buffer(ZeroCopyBuffer<Vec<u8>>),
    Enums(Weekdays),
}

#[frb(unimpl_fn_attr)]
pub fn handle_enum_struct(val: KitchenSink) -> KitchenSink {
    use KitchenSink::*;
    use Weekdays::*;
    let inc = |x| x + 1;
    match val {
        Primitives {
            int32,
            float64,
            boolean,
        } => Primitives {
            int32: int32 + 1,
            float64: float64 + 1.,
            boolean: !boolean,
        },
        Nested(_, val) => Nested(Box::new(Empty), val + 1),
        Optional(a, b) => Optional(a.map(inc), b.map(inc)),
        Buffer(ZeroCopyBuffer(mut buf)) => {
            buf.push(1);
            Buffer(ZeroCopyBuffer(buf))
        }
        Enums(day) => Enums(match day {
            Monday => Tuesday,
            Tuesday => Wednesday,
            Wednesday => Thursday,
            Thursday => Friday,
            Friday => Saturday,
            Saturday => Sunday,
            Sunday => Monday,
        }),
        _ => val,
    }
}

// Function that uses imported struct (from within this crate)
pub fn use_imported_struct(my_struct: MyStruct) -> bool {
    my_struct.content
}

// Function that uses imported enum (from within this crate)
pub fn use_imported_enum(my_enum: MyEnum) -> bool {
    match my_enum {
        MyEnum::False => false,
        MyEnum::True => true,
    }
}

// Mirroring example:
// The goal of mirroring is to use external objects without needing to convert them with an intermediate type
// In this case, the struct ApplicationSettings is defined in another crate (called external-lib)

// To use an external type with mirroring, it MUST be imported publicly (aka. re-export)
pub use external_lib::{
    ApplicationEnv, ApplicationEnvVar, ApplicationMessage, ApplicationMode, ApplicationSettings,
};
use lazy_static::lazy_static;

// To mirror an external struct, you need to define a placeholder type with the same definition
#[frb(mirror(ApplicationSettings))]
pub struct _ApplicationSettings {
    pub name: String,
    pub version: String,
    pub mode: ApplicationMode,
    pub env: Box<ApplicationEnv>,
}

#[frb(mirror(ApplicationMode))]
pub enum _ApplicationMode {
    Standalone,
    Embedded,
}

#[frb(mirror(ApplicationEnvVar))]
pub struct _ApplicationEnvVar(pub String, pub bool);

#[frb(mirror(ApplicationEnv))]
pub struct _ApplicationEnv {
    pub vars: Vec<ApplicationEnvVar>,
}

// This function can directly return an object of the external type ApplicationSettings because it has a mirror
pub fn get_app_settings() -> ApplicationSettings {
    external_lib::get_app_settings()
}

// Similarly, receiving an object from Dart works. Please note that the mirror definition must match entirely and the original struct must have all its fields public.
pub fn is_app_embedded(app_settings: ApplicationSettings) -> bool {
    // println!("env: {:?}", app_settings.env.vars);
    matches!(app_settings.mode, ApplicationMode::Embedded)
}

#[frb(mirror(ApplicationMessage))]
pub enum _ApplicationMessage {
    DisplayMessage(String),
    RenderPixel { x: i32, y: i32 },
    Exit,
}

pub fn get_message() -> ApplicationMessage {
    external_lib::poll_messages()[1].clone()
}

// [T; N] example
pub fn get_array() -> [u8; 5] {
    [1, 2, 3, 4, 5]
}

pub struct Point {
    pub x: f32,
    pub y: f32,
}

pub fn get_complex_array() -> [Point; 2] {
    [Point { x: 1.0, y: 1.0 }, Point { x: 2.0, y: 2.0 }]
}

// usize
pub fn get_usize(u: usize) -> usize {
    u
}

/// Example for @freezed and @meta.immutable
#[frb(dart_metadata=("freezed", "immutable" import "package:meta/meta.dart" as meta))]
pub struct UserId {
    pub value: u32,
}

pub fn next_user_id(user_id: UserId) -> UserId {
    UserId {
        value: user_id.value + 1,
    }
}

// event listener test
lazy_static! {
    static ref EVENT_LISTENER: Arc<Mutex<Option<StreamSink<Event>>>> = Default::default();
}

#[derive(Clone)]
pub struct Event {
    pub address: String,
    pub payload: String,
}

pub fn register_event_listener(listener: StreamSink<Event>) -> Result<()> {
    (*EVENT_LISTENER.lock().unwrap()) = Some(listener);
    Ok(())
}

pub fn close_event_listener() {
    if let Some(ref listener) = *EVENT_LISTENER.lock().unwrap() {
        listener.close();
    } else {
        return;
    }
    (*EVENT_LISTENER.lock().unwrap()) = None;
}

pub fn create_event() {
    if let Some(ref listener) = *EVENT_LISTENER.lock().unwrap() {
        listener.add(Event {
            address: "something".into(),
            payload: "payload".into(),
        });
    }
}

<<<<<<< HEAD
pub struct StructWithMethod {
    pub x: u32,
}

impl StructWithMethod {
    pub fn sum(&self, y: u32, z: u32) -> u32 {
        y + z
    }
}

pub struct StructWithMethod2 {
    pub a: String
}

impl StructWithMethod {
    pub fn concatenate(&self, b: String) -> String {
        format!("{}{}", self.a, b)
    }
=======
#[derive(Debug, Clone)]
pub struct Log {
    pub key: u32,
    pub value: u32,
}

pub fn handle_stream_sink_at_1(
    key: u32,
    max: u32,
    sink: StreamSink<Log>,
) -> Result<(), anyhow::Error> {
    std::thread::spawn(move || {
        for i in 0..max {
            sink.add(Log { key, value: i });
        }
        sink.close();
    });
    Ok(())
}

pub fn handle_stream_sink_at_2(
    key: u32,
    sink: StreamSink<Log>,
    max: u32,
) -> Result<(), anyhow::Error> {
    handle_stream_sink_at_1(key, max, sink)
}

pub fn handle_stream_sink_at_3(
    sink: StreamSink<Log>,
    key: u32,
    max: u32,
) -> Result<(), anyhow::Error> {
    handle_stream_sink_at_1(key, max, sink)
>>>>>>> 8d56ac29
}<|MERGE_RESOLUTION|>--- conflicted
+++ resolved
@@ -585,26 +585,6 @@
     }
 }
 
-<<<<<<< HEAD
-pub struct StructWithMethod {
-    pub x: u32,
-}
-
-impl StructWithMethod {
-    pub fn sum(&self, y: u32, z: u32) -> u32 {
-        y + z
-    }
-}
-
-pub struct StructWithMethod2 {
-    pub a: String
-}
-
-impl StructWithMethod {
-    pub fn concatenate(&self, b: String) -> String {
-        format!("{}{}", self.a, b)
-    }
-=======
 #[derive(Debug, Clone)]
 pub struct Log {
     pub key: u32,
@@ -639,5 +619,25 @@
     max: u32,
 ) -> Result<(), anyhow::Error> {
     handle_stream_sink_at_1(key, max, sink)
->>>>>>> 8d56ac29
+}
+
+
+pub struct StructWithMethod {
+    pub x: u32,
+}
+
+impl StructWithMethod {
+    pub fn sum(&self, y: u32, z: u32) -> u32 {
+        y + z
+    }
+}
+
+pub struct StructWithMethod2 {
+    pub a: String
+}
+
+impl StructWithMethod {
+    pub fn concatenate(&self, b: String) -> String {
+        format!("{}{}", self.a, b)
+    }
 }