#![allow(unused_variables)]

use std::fmt::Debug;
use std::sync::atomic::{AtomicI32, Ordering};
use std::sync::{Arc, Mutex, RwLock};
use std::thread::sleep;
use std::time::Duration;

use anyhow::{anyhow, Result};

use flutter_rust_bridge::*;
use lazy_static::{__Deref, lazy_static};

use crate::data::{HideData, HideSyncData, MyEnum, MyStruct};
use crate::new_module_system::{use_new_module_system, NewSimpleStruct};
use crate::old_module_system::{use_old_module_system, OldSimpleStruct};

/// Documentation on a simple adder function.
pub fn simple_adder(a: i32, b: i32) -> i32 {
    a + b
}

/**
 Multiline comments are fine,
 but they are not preferred in Rust nor in Dart.
 Newlines are preserved.
*/
pub fn primitive_types(my_i32: i32, my_i64: i64, my_f64: f64, my_bool: bool) -> i32 {
    println!(
        "primitive_types({}, {}, {}, {})",
        my_i32, my_i64, my_f64, my_bool
    );
    42
}

pub fn primitive_u32(my_u32: u32) -> u32 {
    println!("primitive_u32({})", my_u32);
    assert_eq!(my_u32, 0xff112233);
    let ret = 0xfe112233;
    println!("returning {}", ret);
    ret
}

pub fn handle_string(s: String) -> String {
    println!("handle_string({})", &s);
    let s2 = s.clone();
    s + &s2
}

#[allow(clippy::unused_unit)]
pub fn handle_return_unit() -> () {
    println!("handle_return_unit()");
}

// to check that `Vec<u8>` can be used as return type
pub fn handle_vec_u8(v: Vec<u8>) -> Vec<u8> {
    println!("handle_vec_u8(first few elements: {:?})", &v[..5]);
    v.repeat(2)
}

pub struct VecOfPrimitivePack {
    pub int8list: Vec<i8>,
    pub uint8list: Vec<u8>,
    pub int16list: Vec<i16>,
    pub uint16list: Vec<u16>,
    pub uint32list: Vec<u32>,
    pub int32list: Vec<i32>,
    pub uint64list: Vec<u64>,
    pub int64list: Vec<i64>,
    pub float32list: Vec<f32>,
    pub float64list: Vec<f64>,
}

pub fn handle_vec_of_primitive(n: i32) -> VecOfPrimitivePack {
    VecOfPrimitivePack {
        int8list: vec![42i8; n as usize],
        uint8list: vec![42u8; n as usize],
        int16list: vec![42i16; n as usize],
        uint16list: vec![42u16; n as usize],
        int32list: vec![42i32; n as usize],
        uint32list: vec![42u32; n as usize],
        int64list: vec![42i64; n as usize],
        uint64list: vec![42u64; n as usize],
        float32list: vec![42.0f32; n as usize],
        float64list: vec![42.0f64; n as usize],
    }
}

pub struct ZeroCopyVecOfPrimitivePack {
    pub int8list: ZeroCopyBuffer<Vec<i8>>,
    pub uint8list: ZeroCopyBuffer<Vec<u8>>,
    pub int16list: ZeroCopyBuffer<Vec<i16>>,
    pub uint16list: ZeroCopyBuffer<Vec<u16>>,
    pub uint32list: ZeroCopyBuffer<Vec<u32>>,
    pub int32list: ZeroCopyBuffer<Vec<i32>>,
    pub uint64list: ZeroCopyBuffer<Vec<u64>>,
    pub int64list: ZeroCopyBuffer<Vec<i64>>,
    pub float32list: ZeroCopyBuffer<Vec<f32>>,
    pub float64list: ZeroCopyBuffer<Vec<f64>>,
}

pub fn handle_zero_copy_vec_of_primitive(n: i32) -> ZeroCopyVecOfPrimitivePack {
    ZeroCopyVecOfPrimitivePack {
        int8list: ZeroCopyBuffer(vec![42i8; n as usize]),
        uint8list: ZeroCopyBuffer(vec![42u8; n as usize]),
        int16list: ZeroCopyBuffer(vec![42i16; n as usize]),
        uint16list: ZeroCopyBuffer(vec![42u16; n as usize]),
        int32list: ZeroCopyBuffer(vec![42i32; n as usize]),
        uint32list: ZeroCopyBuffer(vec![42u32; n as usize]),
        int64list: ZeroCopyBuffer(vec![42i64; n as usize]),
        uint64list: ZeroCopyBuffer(vec![42u64; n as usize]),
        float32list: ZeroCopyBuffer(vec![42.0f32; n as usize]),
        float64list: ZeroCopyBuffer(vec![42.0f64; n as usize]),
    }
}

#[derive(Debug, Clone)]
pub struct MySize {
    pub width: i32,
    pub height: i32,
}

pub fn handle_struct(arg: MySize, boxed: Box<MySize>) -> MySize {
    println!("handle_struct({:?}, {:?})", &arg, &boxed);
    MySize {
        width: arg.width + boxed.width,
        height: arg.height + boxed.height,
    }
}

#[derive(Debug)]
pub struct NewTypeInt(pub i64);

pub fn handle_newtype(arg: NewTypeInt) -> NewTypeInt {
    println!("handle_newtype({:?})", &arg);
    NewTypeInt(arg.0 * 2)
}

pub fn handle_list_of_struct(mut l: Vec<MySize>) -> Vec<MySize> {
    println!("handle_list_of_struct({:?})", &l);
    let mut ans = l.clone();
    ans.append(&mut l);
    ans
}

pub fn handle_string_list(names: Vec<String>) -> Vec<String> {
    for name in &names {
        println!("Hello, {}", name);
    }
    names
}

#[derive(Debug, Clone)]
pub struct MyTreeNode {
    pub value_i32: i32,
    pub value_vec_u8: Vec<u8>,
    pub value_boolean: bool,
    pub children: Vec<MyTreeNode>,
}

pub fn handle_complex_struct(s: MyTreeNode) -> MyTreeNode {
    println!("handle_complex_struct({:?})", &s);
    let s_cloned = s.clone();
    s
}

// Test if sync return is working as expected by using Vec<u8> as return value.
pub fn handle_sync_return(mode: String) -> Result<SyncReturn<Vec<u8>>> {
    match &mode[..] {
        "NORMAL" => Ok(SyncReturn(vec![42u8; 100])),
        "RESULT_ERR" => Err(anyhow!("deliberate error in handle_sync_return_err")),
        "PANIC" => panic!("deliberate panic in handle_sync_return_panic"),
        _ => panic!("unknown mode"),
    }
}

// Test other sync return types except for Vec<u8> since it's being tested in handle_sync_return.
pub fn handle_sync_bool(input: bool) -> SyncReturn<bool> {
    SyncReturn(input)
}
pub fn handle_sync_u8(input: u8) -> SyncReturn<u8> {
    SyncReturn(input)
}
pub fn handle_sync_u16(input: u16) -> SyncReturn<u16> {
    SyncReturn(input)
}
pub fn handle_sync_u32(input: u32) -> SyncReturn<u32> {
    SyncReturn(input)
}
pub fn handle_sync_u64(input: u64) -> SyncReturn<u64> {
    SyncReturn(input)
}
pub fn handle_sync_i8(input: i8) -> SyncReturn<i8> {
    SyncReturn(input)
}
pub fn handle_sync_i16(input: i16) -> SyncReturn<i16> {
    SyncReturn(input)
}
pub fn handle_sync_i32(input: i32) -> SyncReturn<i32> {
    SyncReturn(input)
}
pub fn handle_sync_i64(input: i64) -> SyncReturn<i64> {
    SyncReturn(input)
}
pub fn handle_sync_f32(input: f32) -> SyncReturn<f32> {
    SyncReturn(input)
}
pub fn handle_sync_f64(input: f64) -> SyncReturn<f64> {
    SyncReturn(input)
}
pub fn handle_sync_string(input: String) -> SyncReturn<String> {
    SyncReturn(input)
}

pub fn handle_stream(sink: StreamSink<String>, arg: String) {
    println!("handle_stream arg={}", arg);

    let cnt = Arc::new(AtomicI32::new(0));

    // just to show that, you can send data to sink even in other threads
    let cnt2 = cnt.clone();
    let sink2 = sink.clone();

    spawn!(|| {
        for i in 0..5 {
            let old_cnt = cnt2.fetch_add(1, Ordering::Relaxed);
            let msg = format!("(thread=child, i={}, old_cnt={})", i, old_cnt);
            format!("send data to sink msg={}", msg);
            let _ = sink2.add(msg);
            sleep(Duration::from_millis(100));
        }
        sink2.close();
    });

    for i in 0..5 {
        let old_cnt = cnt.fetch_add(1, Ordering::Relaxed);
        let msg = format!("(thread=normal, i={}, old_cnt={})", i, old_cnt);
        format!("send data to sink msg={}", msg);
        let _ = sink.add(msg);
        sleep(Duration::from_millis(50));
    }
}

pub struct MyStreamEntry {
    pub hello: String,
}

// https://github.com/fzyzcjy/flutter_rust_bridge/issues/398 reports a compile error like this
pub fn handle_stream_of_struct(sink: StreamSink<MyStreamEntry>) {
    // Ok(())
}

pub fn return_err() -> Result<i32> {
    Err(anyhow!(
        "return_err() is called, thus deliberately return Err"
    ))
}

pub fn return_panic() -> i32 {
    panic!("return_panic() is called, thus deliberately panic")
}

pub fn handle_optional_return(left: f64, right: f64) -> Option<f64> {
    if right == 0. {
        None
    } else {
        Some(left / right)
    }
}

#[derive(Default, Debug, Clone)]
pub struct Element {
    pub tag: Option<String>,
    pub text: Option<String>,
    pub attributes: Option<Vec<Attribute>>,
    pub children: Option<Vec<Element>>,
}

#[derive(Debug, Clone)]
pub struct Attribute {
    pub key: String,
    pub value: String,
}

pub fn handle_optional_struct(document: Option<String>) -> Option<Element> {
    document.map(|inner| Element {
        tag: Some("div".to_owned()),
        attributes: Some(vec![Attribute {
            key: "id".to_owned(),
            value: "root".to_owned(),
        }]),
        children: Some(vec![Element {
            tag: Some("p".to_owned()),
            children: Some(vec![Element {
                text: Some(inner),
                ..Default::default()
            }]),
            ..Default::default()
        }]),
        ..Default::default()
    })
}

#[derive(Debug)]
pub struct ExoticOptionals {
    pub int32: Option<i32>,
    pub int64: Option<i64>,
    pub float64: Option<f64>,
    pub boolean: Option<bool>,
    pub zerocopy: Option<ZeroCopyBuffer<Vec<u8>>>,
    pub int8list: Option<Vec<i8>>,
    pub uint8list: Option<Vec<u8>>,
    pub int32list: Option<Vec<i32>>,
    pub float32list: Option<Vec<f32>>,
    pub float64list: Option<Vec<f64>>,
    pub attributes: Option<Vec<Attribute>>,
    pub attributes_nullable: Vec<Option<Attribute>>,
    pub nullable_attributes: Option<Vec<Option<Attribute>>>,
    pub newtypeint: Option<NewTypeInt>,
}

pub fn handle_optional_increment(opt: Option<ExoticOptionals>) -> Option<ExoticOptionals> {
    fn manipulate_list<T>(src: Option<Vec<T>>, push_value: T) -> Option<Vec<T>> {
        let mut list = src.unwrap_or_default();
        list.push(push_value);
        Some(list)
    }

    opt.map(|mut opt| ExoticOptionals {
        int32: Some(opt.int32.unwrap_or(0) + 1),
        int64: Some(opt.int64.unwrap_or(0) + 1),
        float64: Some(opt.float64.unwrap_or(0.) + 1.),
        boolean: Some(!opt.boolean.unwrap_or(false)),
        int8list: manipulate_list(opt.int8list, 0),
        uint8list: manipulate_list(opt.uint8list, 0),
        int32list: manipulate_list(opt.int32list, 0),
        float32list: manipulate_list(opt.float32list, 0.),
        float64list: manipulate_list(opt.float64list, 0.),
        attributes: Some({
            let mut list = opt.attributes.unwrap_or_default();
            list.push(Attribute {
                key: "some-attrib".to_owned(),
                value: "some-value".to_owned(),
            });
            list
        }),
        nullable_attributes: Some({
            let mut list = opt.nullable_attributes.unwrap_or_default();
            list.push(None);
            list
        }),
        newtypeint: Some({
            let mut val = opt.newtypeint.unwrap_or(NewTypeInt(0));
            val.0 += 1;
            val
        }),
        attributes_nullable: {
            opt.attributes_nullable.push(None);
            opt.attributes_nullable
        },
        zerocopy: Some({
            let mut list = opt.zerocopy.unwrap_or_else(|| ZeroCopyBuffer(vec![]));
            list.0.push(0);
            list
        }),
    })
}

pub fn handle_increment_boxed_optional(opt: Option<Box<f64>>) -> f64 {
    match opt {
        Some(e) => *e + 1.,
        None => 42.,
    }
}

// Option<Box<T>> can't be sent to Dart,
// but instead can be received by Rust.
pub fn handle_option_box_arguments(
    i8box: Option<Box<i8>>,
    u8box: Option<Box<u8>>,
    i32box: Option<Box<i32>>,
    i64box: Option<Box<i64>>,
    f64box: Option<Box<f64>>,
    boolbox: Option<Box<bool>>,
    structbox: Option<Box<ExoticOptionals>>,
) -> String {
    format!(
        "handle_option_box_arguments({:?})",
        (i8box, u8box, i32box, i64box, f64box, boolbox, structbox)
    )
}

/// Simple enums.
#[derive(Debug)]
pub enum Weekdays {
    Monday,
    Tuesday,
    Wednesday,
    Thursday,
    Friday,
    /// Best day of the week.
    Saturday,
    Sunday,
}

#[derive(Debug)]
pub struct Note {
    pub day: Box<Weekdays>,
    pub body: String,
}

pub fn print_note(note: Note) -> ZeroCopyBuffer<Vec<u8>> {
    println!("{:#?}", note);
    ZeroCopyBuffer(vec![1, 2, 3])
}

pub fn handle_return_enum(input: String) -> Option<Weekdays> {
    match input.as_str() {
        "Monday" => Some(Weekdays::Monday),
        "Tuesday" => Some(Weekdays::Tuesday),
        "Wednesday" => Some(Weekdays::Wednesday),
        "Thursday" => Some(Weekdays::Thursday),
        "Friday" => Some(Weekdays::Friday),
        "Saturday" => Some(Weekdays::Saturday),
        "Sunday" => Some(Weekdays::Sunday),
        _ => None,
    }
}

pub fn handle_enum_parameter(weekday: Weekdays) -> Weekdays {
    println!("The weekday is {:?}", weekday);
    weekday
}

#[frb]
#[derive(Debug, Clone)]
pub struct Customized {
    pub final_field: String,
    #[frb(non_final)]
    pub non_final_field: Option<String>,
}

pub fn handle_customized_struct(val: Customized) {
    println!("{:#?}", val);
}

#[frb]
#[derive(Debug)]
pub enum KitchenSink {
    /// Comment on variant
    Empty,
    #[frb(unimpl_variant_attr)]
    Primitives {
        #[frb(unimpl_field_attr)]
        /// Dart field comment
        int32: i32,
        #[frb(unimpl_deprecated)]
        float64: f64,
        boolean: bool,
    },
    Nested(Box<KitchenSink>, i32),
    Optional(
        /// Comment on anonymous field
        Option<i32>,
        Option<i32>,
    ),
    Buffer(ZeroCopyBuffer<Vec<u8>>),
    Enums(Weekdays),
}

#[frb(unimpl_fn_attr)]
pub fn handle_enum_struct(val: KitchenSink) -> KitchenSink {
    use KitchenSink::*;
    use Weekdays::*;
    let inc = |x| x + 1;
    match val {
        Primitives {
            int32,
            float64,
            boolean,
        } => Primitives {
            int32: int32 + 1,
            float64: float64 + 1.,
            boolean: !boolean,
        },
        Nested(_, val) => Nested(Box::new(Empty), val + 1),
        Optional(a, b) => Optional(a.map(inc), b.map(inc)),
        Buffer(ZeroCopyBuffer(mut buf)) => {
            buf.push(1);
            Buffer(ZeroCopyBuffer(buf))
        }
        Enums(day) => Enums(match day {
            Monday => Tuesday,
            Tuesday => Wednesday,
            Wednesday => Thursday,
            Thursday => Friday,
            Friday => Saturday,
            Saturday => Sunday,
            Sunday => Monday,
        }),
        _ => val,
    }
}

// Function that uses imported struct (from within this crate)
pub fn use_imported_struct(my_struct: MyStruct) -> bool {
    my_struct.content
}

// Function that uses imported enum (from within this crate)
pub fn use_imported_enum(my_enum: MyEnum) -> bool {
    match my_enum {
        MyEnum::False => false,
        MyEnum::True => true,
    }
}

// Mirroring example:
// The goal of mirroring is to use external objects without needing to convert them with an intermediate type
// In this case, the struct ApplicationSettings is defined in another crate (called external-lib)

// To use an external type with mirroring, it MUST be imported publicly (aka. re-export)
pub use external_lib::{
    ApplicationEnv, ApplicationEnvVar, ApplicationMessage, ApplicationMode, ApplicationSettings,
    Numbers, Sequences,
};

// To mirror an external struct, you need to define a placeholder type with the same definition
#[frb(mirror(ApplicationSettings))]
pub struct _ApplicationSettings {
    pub name: String,
    pub version: String,
    pub mode: ApplicationMode,
    pub env: Box<ApplicationEnv>,
}

#[frb(mirror(ApplicationMode))]
pub enum _ApplicationMode {
    Standalone,
    Embedded,
}

#[frb(mirror(ApplicationEnvVar))]
pub struct _ApplicationEnvVar(pub String, pub bool);

#[frb(mirror(ApplicationEnv))]
pub struct _ApplicationEnv {
    pub vars: Vec<ApplicationEnvVar>,
}

// This function can directly return an object of the external type ApplicationSettings because it has a mirror
pub fn get_app_settings() -> ApplicationSettings {
    external_lib::get_app_settings()
}

// Similarly, receiving an object from Dart works. Please note that the mirror definition must match entirely and the original struct must have all its fields public.
pub fn is_app_embedded(app_settings: ApplicationSettings) -> bool {
    // println!("env: {:?}", app_settings.env.vars);
    matches!(app_settings.mode, ApplicationMode::Embedded)
}

#[frb(mirror(ApplicationMessage))]
pub enum _ApplicationMessage {
    DisplayMessage(String),
    RenderPixel { x: i32, y: i32 },
    Exit,
}

pub fn get_message() -> ApplicationMessage {
    external_lib::poll_messages()[1].clone()
}

#[frb(mirror(Numbers, Sequences))]
pub struct _Numbers(pub Vec<i32>);

pub fn repeat_number(num: i32, times: usize) -> Numbers {
    external_lib::repeat_number(num, times)
}

pub fn repeat_sequence(seq: i32, times: usize) -> Sequences {
    external_lib::repeat_sequences(seq, times)
}

pub fn first_number(nums: Numbers) -> Option<i32> {
    nums.0.first().copied()
}

pub fn first_sequence(seqs: Sequences) -> Option<i32> {
    seqs.0.first().copied()
}

// [T; N] example
pub fn get_array() -> [u8; 5] {
    [1, 2, 3, 4, 5]
}

pub struct Point {
    pub x: f32,
    pub y: f32,
}

pub fn get_complex_array() -> [Point; 2] {
    [Point { x: 1.0, y: 1.0 }, Point { x: 2.0, y: 2.0 }]
}

// usize
pub fn get_usize(u: usize) -> usize {
    u
}

/// Example for @freezed and @meta.immutable
#[frb(dart_metadata=("freezed", "immutable" import "package:meta/meta.dart" as meta))]
pub struct UserId {
    pub value: u32,
}

pub fn next_user_id(user_id: UserId) -> UserId {
    UserId {
        value: user_id.value + 1,
    }
}

// event listener test

lazy_static! {
    static ref EVENTS: Mutex<Option<StreamSink<Event>>> = Default::default();
}

#[frb(dart_metadata = ("freezed"))]
#[derive(Clone)]
pub struct Event {
    pub address: String,
    pub payload: String,
}

pub fn register_event_listener(listener: StreamSink<Event>) -> Result<()> {
    match EVENTS.lock() {
        Ok(mut guard) => {
            *guard = Some(listener);
            Ok(())
        }
        Err(err) => Err(anyhow!("Could not register event listener: {}", err)),
    }
}

pub fn close_event_listener() {
    if let Ok(Some(sink)) = EVENTS.lock().map(|mut guard| guard.take()) {
        sink.close();
    }
}

pub fn create_event(address: String, payload: String) {
    if let Ok(mut guard) = EVENTS.lock() {
        if let Some(sink) = guard.as_mut() {
            sink.add(Event { address, payload });
        }
    }
}

#[derive(Debug, Clone)]
pub struct Log {
    pub key: u32,
    pub value: u32,
}

pub fn handle_stream_sink_at_1(key: u32, max: u32, sink: StreamSink<Log>) {
    spawn!(|| {
        for i in 0..max {
            let _ = sink.add(Log { key, value: i });
        }
        sink.close();
    });
}

pub fn handle_stream_sink_at_2(key: u32, sink: StreamSink<Log>, max: u32) {
    handle_stream_sink_at_1(key, max, sink)
}

pub fn handle_stream_sink_at_3(sink: StreamSink<Log>, key: u32, max: u32) {
    handle_stream_sink_at_1(key, max, sink)
}

pub struct SumWith {
    pub x: u32,
}

impl SumWith {
    pub fn sum(&self, y: u32, z: u32) -> u32 {
        self.x + y + z
    }
}

pub fn get_sum_struct() -> SumWith {
    SumWith { x: 21 }
}

pub fn get_sum_array(a: u32, b: u32, c: u32) -> [SumWith; 3] {
    [SumWith { x: a }, SumWith { x: b }, SumWith { x: c }]
}

pub struct ConcatenateWith {
    pub a: String,
}

#[derive(Debug, Clone)]
pub struct Log2 {
    pub key: u32,
    pub value: String,
}

impl ConcatenateWith {
    pub fn new(a: String) -> ConcatenateWith {
        ConcatenateWith { a }
    }
    pub fn concatenate(&self, b: String) -> String {
        format!("{}{}", self.a, b)
    }
    pub fn concatenate_static(a: String, b: String) -> String {
        format!("{}{}", a, b)
    }

    pub fn handle_some_stream_sink(&self, key: u32, max: u32, sink: StreamSink<Log2>) {
        let a = self.a.clone();
        spawn!(|| {
            for i in 0..max {
                sink.add(Log2 {
                    key,
                    value: format!("{}{}", a, i),
                });
            }
            sink.close();
        });
    }

    pub fn handle_some_stream_sink_at_1(&self, sink: StreamSink<u32>) {
        spawn!(|| {
            for i in 0..5 {
                sink.add(i);
            }
            sink.close();
        });
    }

    pub fn handle_some_static_stream_sink(key: u32, max: u32, sink: StreamSink<Log2>) {
        spawn!(|| {
            for i in 0..max {
                sink.add(Log2 {
                    key,
                    value: i.to_string(),
                });
            }
            sink.close();
        });
    }

    pub fn handle_some_static_stream_sink_single_arg(sink: StreamSink<u32>) {
        spawn!(|| {
            for i in 0..5 {
                sink.add(i);
            }
            sink.close();
        });
    }
}

#[derive(Debug, Clone)]
#[frb(freezed)]
pub enum Speed {
    Unknown,
    GPS(f64),
}

#[derive(Debug, Clone)]
#[frb(freezed)]
pub enum Distance {
    Unknown,
    Map(f64),
}

#[derive(Debug, Clone)]
#[frb(freezed)]
pub enum Measure {
    Speed(Box<Speed>),
    Distance(Box<Distance>),
}

pub fn multiply_by_ten(measure: Measure) -> Option<Measure> {
    match measure {
        Measure::Speed(b) => match *b {
            Speed::GPS(v) => Some(Measure::Speed(Box::new(Speed::GPS(v * 10.)))),
            Speed::Unknown => None,
        },
        Measure::Distance(b) => match *b {
            Distance::Map(v) => Some(Measure::Distance(Box::new(Distance::Map(v * 10.)))),
            Distance::Unknown => None,
        },
    }
}

pub fn call_old_module_system() -> OldSimpleStruct {
    use_old_module_system(2)
}
pub fn call_new_module_system() -> NewSimpleStruct {
    use_new_module_system(1)
}

pub struct BigBuffers {
    pub int64: Vec<i64>,
    pub uint64: Vec<u64>,
}

pub fn handle_big_buffers() -> BigBuffers {
    BigBuffers {
        int64: vec![i64::MIN, i64::MAX],
        uint64: vec![u64::MAX],
    }
}

pub fn datetime_utc(d: chrono::DateTime<chrono::Utc>) -> chrono::DateTime<chrono::Utc> {
    use chrono::Datelike;
    use chrono::Timelike;
    assert_eq!(&d.year(), &2022);
    assert_eq!(&d.month(), &9);
    assert_eq!(&d.day(), &10);
    assert_eq!(&d.hour(), &20);
    assert_eq!(&d.minute(), &48);
    assert_eq!(&d.second(), &53);
    #[cfg(target_arch = "wasm32")]
    assert_eq!(&d.nanosecond(), &123_000_000);
    #[cfg(not(target_arch = "wasm32"))]
    assert_eq!(&d.nanosecond(), &123_456_000);
    d
}

pub fn datetime_local(d: chrono::DateTime<chrono::Local>) -> chrono::DateTime<chrono::Local> {
    use chrono::Datelike;
    use chrono::Timelike;
    assert_eq!(&d.year(), &2022);
    assert_eq!(&d.month(), &9);
    assert_eq!(&d.day(), &10);
    assert_eq!(&d.hour(), &20);
    assert_eq!(&d.minute(), &48);
    assert_eq!(&d.second(), &53);
    #[cfg(target_arch = "wasm32")]
    assert_eq!(&d.nanosecond(), &123_000_000);
    #[cfg(not(target_arch = "wasm32"))]
    assert_eq!(&d.nanosecond(), &123_456_000);
    d
}

pub fn naivedatetime(d: chrono::NaiveDateTime) -> chrono::NaiveDateTime {
    use chrono::{Datelike, Timelike};
    assert_eq!(&d.year(), &2022);
    assert_eq!(&d.month(), &9);
    assert_eq!(&d.day(), &10);
    assert_eq!(&d.hour(), &20);
    assert_eq!(&d.minute(), &48);
    assert_eq!(&d.second(), &53);
    #[cfg(target_arch = "wasm32")]
    assert_eq!(&d.nanosecond(), &123_000_000);
    #[cfg(not(target_arch = "wasm32"))]
    assert_eq!(&d.nanosecond(), &123_456_000);
    d
}

pub fn duration(d: chrono::Duration) -> chrono::Duration {
    assert_eq!(&d.num_hours(), &4);
    d
}

#[derive(Debug, Clone)]
pub struct FeatureChrono {
    pub utc: chrono::DateTime<chrono::Utc>,
    pub local: chrono::DateTime<chrono::Local>,
    pub duration: chrono::Duration,
    pub naive: chrono::NaiveDateTime,
}

pub fn how_long_does_it_take(mine: FeatureChrono) -> anyhow::Result<chrono::Duration> {
    use chrono::{Datelike, Timelike};
    let difference: chrono::Duration = chrono::Utc::now() - mine.utc;
    assert_eq!(&mine.duration.num_hours(), &4);
    assert_eq!(&mine.naive.year(), &2022);
    assert_eq!(&mine.naive.month(), &9);
    assert_eq!(&mine.naive.day(), &10);
    assert_eq!(&mine.naive.hour(), &20);
    assert_eq!(&mine.naive.minute(), &48);
    assert_eq!(&mine.naive.second(), &53);
    #[cfg(target_arch = "wasm32")]
    assert_eq!(&mine.naive.nanosecond(), &123_000_000);
    #[cfg(not(target_arch = "wasm32"))]
    assert_eq!(&mine.naive.nanosecond(), &123_456_000);
    Ok(difference)
}

#[derive(Debug, Clone)]
pub struct FeatureUuid {
    pub one: uuid::Uuid,
    pub many: Vec<uuid::Uuid>,
}

pub fn handle_uuid(id: uuid::Uuid) -> anyhow::Result<uuid::Uuid> {
    Ok(id)
}

pub fn handle_uuids(ids: Vec<uuid::Uuid>) -> anyhow::Result<Vec<uuid::Uuid>> {
    Ok(ids)
}

pub fn handle_nested_uuids(ids: FeatureUuid) -> anyhow::Result<FeatureUuid> {
    Ok(ids)
}

pub struct MessageId(pub [u8; 32]);

pub fn new_msgid(id: [u8; 32]) -> MessageId {
    MessageId(id)
}

pub fn use_msgid(id: MessageId) -> [u8; 32] {
    id.0
}
pub struct Blob(pub [u8; 1600]);
pub fn boxed_blob(blob: Box<[u8; 1600]>) -> Blob {
    Blob(*blob)
}

pub fn use_boxed_blob(blob: Box<Blob>) -> [u8; 1600] {
    blob.0
}

pub struct FeedId(pub [u8; 8]);

pub fn return_boxed_feed_id(id: [u8; 8]) -> Box<FeedId> {
    Box::new(FeedId(id))
}

pub fn return_boxed_raw_feed_id(id: FeedId) -> Box<[u8; 8]> {
    Box::new(id.0)
}

pub struct TestId(pub [i32; 2]);

pub fn test_id(id: TestId) -> TestId {
    id
}

pub fn last_number(array: [f64; 16]) -> f64 {
    array[15]
}

pub fn nested_id(id: [TestId; 4]) -> [TestId; 2] {
    match id {
        [first, .., last] => [first, last],
    }
}

pub trait DartDebug: DartSafe + Debug {}
impl<T: DartSafe + Debug> DartDebug for T {}

pub enum EnumOpaque {
    Struct(Opaque<OpaqueStruct>),
    Primitive(Opaque<i32>),
    TraitObj(Opaque<Box<dyn DartDebug>>),
    Mutex(Opaque<Mutex<OpaqueStruct>>),
    RwLock(Opaque<RwLock<OpaqueStruct>>),
}

/// Opaque types
pub struct OpaqueStruct(HideData);

pub struct OpaqueNested {
    pub first: Opaque<OpaqueStruct>,
    pub second: Opaque<OpaqueStruct>,
}

pub fn create_opaque() -> Opaque<OpaqueStruct> {
    Opaque::new(OpaqueStruct(HideData::new()))
}

pub fn sync_create_opaque() -> SyncReturn<Opaque<OpaqueStruct>> {
    SyncReturn(Opaque::new(OpaqueStruct(HideData::new())))
}

pub fn create_array_opaque_enum() -> [EnumOpaque; 5] {
    [
        EnumOpaque::Struct(Opaque::new(OpaqueStruct(HideData::new()))),
        EnumOpaque::Primitive(Opaque::new(42)),
        EnumOpaque::TraitObj(opaque_dyn!("String")),
        EnumOpaque::Mutex(Opaque::new(Mutex::new(OpaqueStruct(HideData::new())))),
        EnumOpaque::RwLock(Opaque::new(RwLock::new(OpaqueStruct(HideData::new())))),
    ]
}

pub fn run_enum_opaque(opaque: EnumOpaque) -> String {
    match opaque {
        EnumOpaque::Struct(s) => run_opaque(s),
        EnumOpaque::Primitive(p) => format!("{:?}", p.deref()),
        EnumOpaque::TraitObj(t) => format!("{:?}", t.deref()),
        EnumOpaque::Mutex(m) => {
            format!("{:?}", m.lock().unwrap().0.hide_data())
        }
        EnumOpaque::RwLock(r) => {
            format!("{:?}", r.read().unwrap().0.hide_data())
        }
    }
}

pub fn run_opaque(opaque: Opaque<OpaqueStruct>) -> String {
    opaque.0.hide_data()
}

pub fn run_opaque_with_delay(opaque: Opaque<OpaqueStruct>) -> String {
    sleep(Duration::from_millis(1000));
    opaque.0.hide_data()
}

pub fn opaque_array() -> [Opaque<OpaqueStruct>; 2] {
    [
        Opaque::new(OpaqueStruct(HideData::new())),
        Opaque::new(OpaqueStruct(HideData::new())),
    ]
}

pub struct OpaqueSyncStruct(HideSyncData);

pub fn create_sync_opaque() -> Opaque<OpaqueSyncStruct> {
    Opaque::new(OpaqueSyncStruct(HideSyncData::new()))
}

pub fn sync_create_sync_opaque() -> SyncReturn<Opaque<OpaqueSyncStruct>> {
    SyncReturn(Opaque::new(OpaqueSyncStruct(HideSyncData::new())))
}

// OpaqueSyncStruct does not implement Send trait.
//
// pub fn run_opaque(opaque: Opaque<OpaqueSyncStruct>) -> String {
//     data.0.hide_data()
// }

pub fn sync_run_opaque(opaque: Opaque<OpaqueSyncStruct>) -> SyncReturn<String> {
    SyncReturn(opaque.0.hide_data())
}

pub fn create_nested_opaque() -> OpaqueNested {
    OpaqueNested {
        first: Opaque::new(OpaqueStruct(HideData::new())),
        second: Opaque::new(OpaqueStruct(HideData::new())),
    }
}

<<<<<<< HEAD
// pub fn sync_void() -> Result<SyncReturn<Option<usize>>> {
//     Ok(SyncReturn(Some(42)))
// }

pub fn run_nested_opaque(opaque: OpaqueNested) {}
=======
pub fn run_nested_opaque(opaque: OpaqueNested) {}

pub fn sync_option() -> Result<SyncReturn<Option<String>>> {
    Ok(SyncReturn(Some("42".to_owned())))
}

pub fn sync_option_null() -> Result<SyncReturn<Option<String>>> {
    Ok(SyncReturn(None))
}
>>>>>>> 09eb0afa
<|MERGE_RESOLUTION|>--- conflicted
+++ resolved
@@ -1049,14 +1049,11 @@
     }
 }
 
-<<<<<<< HEAD
 // pub fn sync_void() -> Result<SyncReturn<Option<usize>>> {
 //     Ok(SyncReturn(Some(42)))
 // }
 
 pub fn run_nested_opaque(opaque: OpaqueNested) {}
-=======
-pub fn run_nested_opaque(opaque: OpaqueNested) {}
 
 pub fn sync_option() -> Result<SyncReturn<Option<String>>> {
     Ok(SyncReturn(Some("42".to_owned())))
@@ -1064,5 +1061,4 @@
 
 pub fn sync_option_null() -> Result<SyncReturn<Option<String>>> {
     Ok(SyncReturn(None))
-}
->>>>>>> 09eb0afa
+}