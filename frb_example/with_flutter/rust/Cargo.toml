[package]
name = "flutter_rust_bridge_example"
version = "0.1.0"
edition = "2018"

[lib]
name = "flutter_rust_bridge_example"
crate-type = ["cdylib"]

<<<<<<< HEAD

=======
>>>>>>> e2d459ed
[build-dependencies]
flutter_rust_bridge_codegen = { workspace = true, features = [
  "chrono",
  "uuid",
] }

<<<<<<< HEAD
=======

>>>>>>> e2d459ed
[dependencies]
anyhow = { workspace = true, features = ["backtrace"] }
flutter_rust_bridge = { workspace = true }
num = "0.4"                                             # unrelated to Flutter Rust Bridge. Used only to draw beautiful photos.
image = "0.24.3"                                        # unrelated to Flutter Rust Bridge. Used only to draw beautiful photos.
crossbeam = "0.8"                                       # unrelated to Flutter Rust Bridge. Used only to draw beautiful photos.<|MERGE_RESOLUTION|>--- conflicted
+++ resolved
@@ -7,20 +7,12 @@
 name = "flutter_rust_bridge_example"
 crate-type = ["cdylib"]
 
-<<<<<<< HEAD
-
-=======
->>>>>>> e2d459ed
 [build-dependencies]
 flutter_rust_bridge_codegen = { workspace = true, features = [
   "chrono",
   "uuid",
 ] }
 
-<<<<<<< HEAD
-=======
-
->>>>>>> e2d459ed
 [dependencies]
 anyhow = { workspace = true, features = ["backtrace"] }
 flutter_rust_bridge = { workspace = true }
