--- conflicted
+++ resolved
@@ -37,18 +37,12 @@
   bool get isSuccess => success > 0;
 }
 
-<<<<<<< HEAD
+typedef PlatformPointer = ffi.Pointer<ffi.Void>;
+typedef OpaqueTypeFinalizer = NativeFinalizer;
+
 /// An opaque pointer to a native C or Rust type.
 /// Recipients of this type should call [dispose] at least once during runtime.
 /// If passed to a native function after being [dispose]d, an exception will be thrown.
-abstract class FrbOpaque implements Finalizable {
-  /// Pointer to this opaque Rust type.
-  ffi.Pointer<ffi.Void> _ptr;
-=======
-typedef PlatformPointer = ffi.Pointer<ffi.Void>;
-typedef OpaqueTypeFinalizer = NativeFinalizer;
->>>>>>> 9166b6ee
-
 class FrbOpaqueImpl implements Finalizable {
   static PlatformPointer initPtr(int ptr) => ffi.Pointer.fromAddress(ptr);
   static PlatformPointer nullPtr() => ffi.Pointer.fromAddress(0);
